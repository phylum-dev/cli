#!/bin/bash

RED='\033[0;31m'
GREEN='\033[0;32m'
NC='\033[0m'

error() { 
    echo -e "${RED}ERROR${NC} ${1}" 
}

success() { 
    echo -e "${GREEN}   OK${NC} ${1}" 
}

# Get the platform name.
get_platform() {
    local platform_str
    platform_str=$(uname)
    if [[ "$platform_str" == "Linux" ]]; then
        echo "linux"
    elif [[ "$platform_str" == "Darwin" ]]; then
        echo "macos"
    else
        echo "unknown"
    fi
}

# Check if the provided path exists and copy to the specified location.
check_copy() {
    local src=${1}
    local dst=${2}

    if [ -f "${src}" ]; then
        cp -f "${src}" "${dst}"
        success "Copied ${src} to ${dst}"
    else
        error "Failed to copy. Could not find ${src}."
        exit
    fi
}

# Create the config directory if one does not already exist.
if [ ! -d "${HOME}/.phylum" ]; then
    mkdir -p "${HOME}/.phylum"
    success "Created directory .phylum in home directory"
fi

# Copy the settings over, if settings do not already exist at the target.
if [ ! -f "${HOME}/.phylum/settings.yaml" ]; then
    check_copy "settings.yaml" "${HOME}/.phylum/"
fi

# Copy the specific platform binary.
platform=$(get_platform)
arch="x86_64"
bin_name="phylum-${platform}-${arch}"
check_copy "${bin_name}" "${HOME}/.phylum/phylum" 
chmod +x "${HOME}/.phylum/phylum"

# Update some paths.
rc_path=""

# If zsh is installed, we assume that's preferred
<<<<<<< HEAD
if [ -d "${HOME}/.zshrc" ]; then
=======
if [ -f ${HOME}/.zshrc ]; then
>>>>>>> 52d66c1d
    rc_path=".zshrc"

    if ! grep -q '.phylum/completions' "$HOME/${rc_path}"; then
        mkdir -p "$HOME/.phylum/completions"
        echo "fpath+=(\"$HOME/.phylum/completions\")" >> "${HOME}/${rc_path}"
    fi
    if ! grep -q 'autoload -U compinit && compinit' "$HOME/${rc_path}"; then
        echo "autoload -U compinit && compinit" >> "${HOME}/${rc_path}"
    fi
else
    rc_path=".bashrc"

    # Copy the bash completion to phylum directory.
    check_copy "phylum.bash" "${HOME}/.phylum/"

    if ! grep -q 'phylum.bash' "$HOME/${rc_path}"; then
        echo "source \$HOME/.phylum/phylum.bash" >> "${HOME}/${rc_path}"
    fi
fi

if ! grep -q '.phylum:\$PATH' "$HOME/${rc_path}"; then
  export PATH="$HOME/.phylum:$PATH"
  echo 'export PATH="$HOME/.phylum:$PATH"' >> "${HOME}/${rc_path}"
  success "Updating path to include ${HOME}/.phylum/."
fi

if ! grep -q 'alias ph=' "$HOME/${rc_path}"; then
    echo "alias ph='phylum'" >> "${HOME}/${rc_path}"
    success "Created ph alias for phylum" 
fi

success "Successfully installed phylum."
cat << __instructions__ 

   Source your ${rc_path} file, add $HOME/.phylum to your \$PATH variable, or
   log in to a new terminal in order to make \`phylum\` available"

__instructions__
<|MERGE_RESOLUTION|>--- conflicted
+++ resolved
@@ -61,11 +61,7 @@
 rc_path=""
 
 # If zsh is installed, we assume that's preferred
-<<<<<<< HEAD
-if [ -d "${HOME}/.zshrc" ]; then
-=======
-if [ -f ${HOME}/.zshrc ]; then
->>>>>>> 52d66c1d
+if [ -f "${HOME}/.zshrc" ]; then
     rc_path=".zshrc"
 
     if ! grep -q '.phylum/completions' "$HOME/${rc_path}"; then
