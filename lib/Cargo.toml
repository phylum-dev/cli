--- conflicted
+++ resolved
@@ -30,15 +30,9 @@
 futures = "^0.3"
 histogram = "0.6.9"
 home = "0.5.3"
-<<<<<<< HEAD
 hyper = "^0.14"
-hyper-rustls = "0.22.1"
-=======
-hyper = "0.14.3"
-#hyper-rustls = { version = "0.22.1", features = ["webpki-roots", "rustls-native-certs"] }
 hyper-rustls = { git = "https://github.com/phylum-dev/hyper-rustls", branch = "master", features = ["webpki-roots", "rustls-native-certs"] }
 lazy_static = "1.4.0"
->>>>>>> 84dacbe1
 log = "^0.4.6"
 maplit = "1.0.2"
 minisign-verify = "0.1.8"
@@ -47,11 +41,8 @@
 prettytable-rs = "0.8.0"
 rand = "0.8.4"
 reqwest = { version = "0.11.3", features = ["blocking", "json", "rustls-tls"], default-features = false }
-<<<<<<< HEAD
 routerify = { version = "2.2.0", features =["all"] }
-=======
 rustls = "0.19.1"
->>>>>>> 84dacbe1
 serde = { version = "^1.0", features = ["derive"] }
 serde_derive = "1.0"
 serde_json = "^1.0"
@@ -61,13 +52,8 @@
 spinners = "1.2.0"
 static_init = "1.0.1"
 textwrap = "0.13.4"
-<<<<<<< HEAD
 thiserror = "1.0.29"
-tokio = { version = "1.12.0", features = ["full"] }
-=======
-#tokio = { version = "^0.2", features = ["full"] }
 tokio = { version = "^1.0", features = ["full"] }
->>>>>>> 84dacbe1
 toml = "0.5.8"
 url = { version = "2", features = ["serde"] }
 uuid = { version = "0.8", features = ["serde", "v4"] }
