use std::process;
use std::str::FromStr;
use std::time::{SystemTime, UNIX_EPOCH};

use clap::{load_yaml, App, AppSettings};
use home::home_dir;
use spinners::{Spinner, Spinners};

use phylum_cli::api::PhylumApi;
use phylum_cli::config::*;
use phylum_cli::types::*;
use phylum_cli::update::ApplicationUpdater;

mod commands;
mod exit;
mod print;
mod prompt;

use commands::auth::*;
use commands::jobs::*;
use commands::packages::*;
use exit::*;
use print::*;

use crate::commands::projects::handle_projects;

#[tokio::main]
async fn main() {
    env_logger::init();

    let yml = load_yaml!("../.conf/cli.yaml");
    let app = App::from(yml)
        .setting(AppSettings::ArgRequiredElseHelp)
        .setting(AppSettings::SubcommandRequiredElseHelp);
    let ver = &app.render_version();

    // Required for printing help messages since `get_matches()` consumes `App`
    let app_helper = &mut app.clone();

    let matches = app.get_matches();
    let mut exit_status: u8 = 0;
    let mut action = Action::None;

    let home_path = home_dir().unwrap_or_else(|| {
        exit_fail("Couldn't find the user's home directory");
    });
    let settings_path = home_path.as_path().join(".phylum").join("settings.yaml");

    let config_path = matches.value_of("config").unwrap_or_else(|| {
        settings_path.to_str().unwrap_or_else(|| {
            log::error!("Unicode parsing error in configuration file path");
            exit_fail(format!(
                "Unable to read path to configuration file at '{:?}'",
                settings_path
            ));
        })
    });
    log::debug!("Reading config from {}", config_path);

    let mut config: Config = read_configuration(config_path).unwrap_or_else(|err| {
        exit_fail(format!(
            "Failed to read configuration at `{}`: {}",
            config_path, err
        ));
    });

    let mut check_for_updates = false;

    if matches.subcommand_matches("update").is_none() {
        let start = SystemTime::now();
        let now = start
            .duration_since(UNIX_EPOCH)
            .expect("Time went backwards")
            .as_secs() as usize;

        if let Some(last_update) = config.last_update {
            const SECS_IN_DAY: usize = 24 * 60 * 60;
            if now - last_update > SECS_IN_DAY {
                log::debug!("Checking for updates...");
                check_for_updates = true;
            }
        } else {
            check_for_updates = true;
        }

        if check_for_updates {
            config.last_update = Some(now);
            save_config(config_path, &config)
                .unwrap_or_else(|e| log::error!("Failed to save config: {}", e));
        }
    }

    if check_for_updates {
        let updater = ApplicationUpdater::default();
        match updater.get_latest_version(false).await {
            Some(latest) => {
                if updater.needs_update(ver, &latest) {
                    print_update_message();
                }
            }
            None => log::debug!("Failed to get the latest version for update check"),
        }
    }

    // For these commands, we want to just provide verbose help and exit if no
    // arguments are supplied
    if let Some(matches) = matches.subcommand_matches("analyze") {
        if !matches.is_present("LOCKFILE") {
            print_help_exit(app_helper, "analyze");
        }
    } else if let Some(matches) = matches.subcommand_matches("package") {
        if !(matches.is_present("name") && matches.is_present("version")) {
            print_help_exit(app_helper, "package");
        }
    }

    if matches.subcommand_matches("version").is_some() {
        let name = yml["name"].as_str().unwrap_or("");
        let version = yml["version"].as_str().unwrap_or("");
        exit_ok(Some(format!("{} (Version {})", name, version)));
    }

    let timeout = matches
        .value_of("timeout")
        .and_then(|t| t.parse::<u64>().ok());
<<<<<<< HEAD

    if let Some(matches) = matches.subcommand_matches("auth") {
        handle_auth(config, config_path, matches, app_helper).await;
        exit_ok(None::<String>);
    }

    let mut api = PhylumApi::new(&mut config.auth_info, &config.connection.uri, timeout)
        .await
        .unwrap_or_else(|err| {
            exit_error(err, Some("Error creating client"));
        });

    // PhylumApi may have had to log in, updating the auth info so we should save the config
    if let Err(error) = save_config(config_path, &config) {
        exit_fail(format!(
            "Failed to save configuration to '{}' : {}",
            config_path,
            error.to_string()
        ))
    };
=======
    let mut api = PhylumApi::new(
        &config.connection.uri,
        timeout,
        matches.is_present("no-check-certificate"),
    )
    .unwrap_or_else(|err| {
        exit_error(err, Some("Error creating client"));
    });
>>>>>>> 84dacbe1

    if matches.subcommand_matches("ping").is_some() {
        let resp = api.ping().await;
        print_response(&resp, true, None);
        exit_ok(None::<&str>);
    }

    let should_submit = matches.subcommand_matches("analyze").is_some()
        || matches.subcommand_matches("batch").is_some();
    let should_cancel = matches.subcommand_matches("cancel").is_some();

    // TODO: switch from if/else to non-exhaustive pattern match
    if let Some(matches) = matches.subcommand_matches("projects") {
        exit_status = handle_projects(&mut api, matches).await;
    } else if let Some(matches) = matches.subcommand_matches("update") {
        let spinner = Spinner::new(
            Spinners::Dots12,
            "Downloading update and verifying binary signatures...".into(),
        );
        let updater = ApplicationUpdater::default();
        match updater
            .get_latest_version(matches.is_present("prerelease"))
            .await
        {
            Some(ver) => match updater.do_update(ver).await {
                Ok(msg) => {
                    spinner.stop();
                    println!();
                    print_user_success!("{}", msg);
                }
                Err(msg) => {
                    spinner.stop();
                    println!();
                    print_user_failure!("{}", msg);
                }
            },
            _ => {
                spinner.stop();
                println!();
                print_user_warning!("Failed to get version metadata");
            }
        };
    } else if let Some(matches) = matches.subcommand_matches("package") {
        exit_status = handle_get_package(&mut api, &config.request_type, matches).await;
    } else if should_submit {
        action = handle_submission(&mut api, config, &matches).await;
    } else if let Some(matches) = matches.subcommand_matches("history") {
        action = handle_history(&mut api, matches).await;
    } else if should_cancel {
        if let Some(matches) = matches.subcommand_matches("cancel") {
            let request_id = matches.value_of("request_id").unwrap().to_string();
            let request_id = JobId::from_str(&request_id)
                .unwrap_or_else(|err| exit_error(err, Some("Received invalid request id. Request id's should be of the form xxxxxxxx-xxxx-xxxx-xxxx-xxxxxxxxxxxx")));
            let resp = api.cancel(&request_id).await;
            print_response(&resp, true, None);
        }
    }

    if exit_status != 0 {
        log::debug!("Exiting with status {}", exit_status);
        process::exit(exit_status as i32)
    }

    match action {
        Action::None => exit_ok(None::<&str>),
        Action::Warn => exit_warn("Project failed threshold requirements!"),
        Action::Break => exit_fail("Project failed threshold requirements, failing the build!"),
    }
}<|MERGE_RESOLUTION|>--- conflicted
+++ resolved
@@ -123,18 +123,22 @@
     let timeout = matches
         .value_of("timeout")
         .and_then(|t| t.parse::<u64>().ok());
-<<<<<<< HEAD
 
     if let Some(matches) = matches.subcommand_matches("auth") {
         handle_auth(config, config_path, matches, app_helper).await;
         exit_ok(None::<String>);
     }
 
-    let mut api = PhylumApi::new(&mut config.auth_info, &config.connection.uri, timeout)
-        .await
-        .unwrap_or_else(|err| {
-            exit_error(err, Some("Error creating client"));
-        });
+    let mut api = PhylumApi::new(
+        &mut config.auth_info,
+        &config.connection.uri,
+        timeout,
+        matches.is_present("no-check-certificate"),
+    )
+    .await
+    .unwrap_or_else(|err| {
+        exit_error(err, Some("Error creating client"));
+    });
 
     // PhylumApi may have had to log in, updating the auth info so we should save the config
     if let Err(error) = save_config(config_path, &config) {
@@ -144,16 +148,6 @@
             error.to_string()
         ))
     };
-=======
-    let mut api = PhylumApi::new(
-        &config.connection.uri,
-        timeout,
-        matches.is_present("no-check-certificate"),
-    )
-    .unwrap_or_else(|err| {
-        exit_error(err, Some("Error creating client"));
-    });
->>>>>>> 84dacbe1
 
     if matches.subcommand_matches("ping").is_some() {
         let resp = api.ping().await;
