--- conflicted
+++ resolved
@@ -184,13 +184,8 @@
 
     let hist = Histogram::new(scores.as_slice(), 0.0, 1.0, 10);
 
-<<<<<<< HEAD
     let mut histogram_table = table!([hist.to_string(), resp.thresholds.render()]);
-    histogram_table.set_format(table_format(1, 36));
-=======
-    let mut t = table!([hist.to_string(), resp.thresholds.render()]);
-    t.set_format(table_format(1, 8));
->>>>>>> 61cca600
+    histogram_table.set_format(table_format(1, 8));
 
     let mut table = Table::new();
     table.add_row(row![summary]);
