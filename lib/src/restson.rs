/*
MIT License

Copyright (c) 2017 Sami Pietikäinen

Permission is hereby granted, free of charge, to any person obtaining a copy
of this software and associated documentation files (the "Software"), to deal
in the Software without restriction, including without limitation the rights
to use, copy, modify, merge, publish, distribute, sublicense, and/or sell
copies of the Software, and to permit persons to whom the Software is
furnished to do so, subject to the following conditions:

The above copyright notice and this permission notice shall be included in all
copies or substantial portions of the Software.

THE SOFTWARE IS PROVIDED "AS IS", WITHOUT WARRANTY OF ANY KIND, EXPRESS OR
IMPLIED, INCLUDING BUT NOT LIMITED TO THE WARRANTIES OF MERCHANTABILITY,
FITNESS FOR A PARTICULAR PURPOSE AND NONINFRINGEMENT. IN NO EVENT SHALL THE
AUTHORS OR COPYRIGHT HOLDERS BE LIABLE FOR ANY CLAIM, DAMAGES OR OTHER
LIABILITY, WHETHER IN AN ACTION OF CONTRACT, TORT OR OTHERWISE, ARISING FROM,
OUT OF OR IN CONNECTION WITH THE SOFTWARE OR THE USE OR OTHER DEALINGS IN THE
SOFTWARE.
*/

//!
//! Easy-to-use REST client for Rust programming language that provides
//! automatic serialization and deserialization from Rust structs. The library
//! is implemented using [Hyper](https://github.com/hyperium/hyper) and
//! [Serde JSON](https://github.com/serde-rs/json).
//!
//! # Examples
//! ```
//! #[tokio::main]
//! async fn main() {
//!     use serde::{Deserialize, Serialize};
//!
//!     use phylum_cli::restson::{RestClient,RestPath,Error};
//!
//!     // Data structure that matches with REST API JSON
//!     #[derive(Serialize,Deserialize,Debug)]
//!     struct HttpBinAnything {
//!         method: String,
//!         url: String,
//!     }
//!
//!     // Path of the REST endpoint: e.g. http://<baseurl>/anything
//!     impl RestPath<()> for HttpBinAnything {
//!         fn get_path(_: ()) -> Result<String,Error> { Ok(String::from("anything")) }
//!     }
//!
//!     // Create new client with API base URL
//!     let mut client = RestClient::new("http://httpbin.org").unwrap();
//!
//!     // GET http://httpbin.org/anything and deserialize the result automatically
//!     let data: HttpBinAnything =  client.get(()).await.unwrap();
//!     println!("{:?}", data);
//! }
//! ```

<<<<<<< HEAD
use base64;
use hyper;
use hyper::body::Buf;
=======
extern crate base64;
extern crate futures;
extern crate hyper;
extern crate serde;
extern crate serde_json;
extern crate tokio;
extern crate url;

>>>>>>> 84dacbe1
use hyper::header::*;
use hyper::{Client, Method, Request};
use hyper_rustls::HttpsConnector;
use serde;
use serde_json;
use std::time::Duration;
use std::{error, fmt};
use tokio;
use tokio::time::timeout;
use url;
use url::Url;

static VERSION: &str = env!("CARGO_PKG_VERSION");

/// Type for URL query parameters.
///
/// Slice of tuples in which the first field is parameter name and second is value.
/// These parameters are used with `get_with` and `post_with` functions.
///
/// # Examples
/// The vector
/// ```ignore
/// vec![("param1", "1234"), ("param2", "abcd")]
/// ```
/// would be parsed to **param1=1234&param2=abcd** in the request URL.
pub type Query<'a> = [(&'a str, &'a str)];

pub type HyperClient = Client<HttpsConnector<hyper::client::HttpConnector>>;

/// REST client to make HTTP GET and POST requests.
pub struct RestClient {
    client: HyperClient,
    baseurl: url::Url,
    auth: Option<String>,
    headers: HeaderMap,
    response_headers: HeaderMap,
    timeout: Duration,
    send_null_body: bool,
    body_wash_fn: fn(String) -> String,
}

/// Restson error return type.
#[derive(Debug)]
pub enum Error {
    /// HTTP client creation failed
    HttpClientError,

    /// Failed to parse final URL.
    UrlError,

    /// Failed to serialize struct to JSON (in POST).
    SerializeParseError(serde_json::Error),

    /// Failed to deserialize data to struct (in GET or POST response).
    DeserializeParseError(serde_json::Error, String),

    /// Failed to make the outgoing request.
    RequestError,

    /// Failed to perform HTTP call using Hyper
    HyperError(hyper::Error),

    /// Failed to perform IO operation
    IoError(std::io::Error),

    /// Server returned non-success status.
    HttpError(u16, String),

    /// Request has timed out
    TimeoutError,

    /// Invalid parameter value
    InvalidValue,

    /// Generic application error
    ApplicationError(String),
}

/// Builder for `RestClient`
pub struct Builder {
    /// Request timeout
    timeout: Duration,

    /// Send null body
    send_null_body: bool,

    /// Ignore certs
    ignore_certs: bool,

    /// Hyper client to use for the connection
    client: Option<HyperClient>,
}

impl fmt::Display for Error {
    fn fmt(&self, fmt: &mut fmt::Formatter) -> fmt::Result {
        let desc = match *self {
            Error::HttpClientError => "HTTP Client creation failed",
            Error::UrlError => "Failed to parse final URL",
            Error::SerializeParseError(_) => "Failed to serialize struct to JSON (in POST)",
            Error::DeserializeParseError(_, _) => {
                "Failed to deserialize data to struct (in GET or POST)"
            }
            Error::RequestError => "Failed to make the outgoing request",
            Error::HyperError(_) => "Failed to make the outgoing request due to Hyper error",
            Error::IoError(_) => "Failed to make the outgoing request due to IO error",
            Error::HttpError(_, _) => "Server returned non-success status",
            Error::TimeoutError => "Request has timed out",
            Error::InvalidValue => "Invalid parameter value",
            Error::ApplicationError(_) => "General application error",
        };
        fmt.write_str(desc)?;
        match *self {
            Error::SerializeParseError(ref err) => write!(fmt, ": {}", err),
            Error::DeserializeParseError(ref err, _) => write!(fmt, ": {}", err),
            Error::ApplicationError(ref err) => write!(fmt, ": {}", err),
            _ => Ok(()),
        }
    }
}

impl error::Error for Error {
    fn cause(&self) -> Option<&dyn error::Error> {
        match *self {
            Error::SerializeParseError(ref err) => Some(err),
            Error::DeserializeParseError(ref err, _) => Some(err),
            _ => None,
        }
    }
}

impl std::convert::From<hyper::Error> for Error {
    fn from(e: hyper::Error) -> Self {
        Error::HyperError(e)
    }
}

impl std::convert::From<tokio::time::error::Elapsed> for Error {
    fn from(_e: tokio::time::error::Elapsed) -> Self {
        Error::TimeoutError
    }
}

impl std::convert::From<&str> for Error {
    fn from(e: &str) -> Self {
        Error::ApplicationError(e.to_string())
    }
}

impl Default for Builder {
    fn default() -> Self {
        Self {
            timeout: Duration::from_secs(std::u64::MAX),
            send_null_body: true,
            ignore_certs: false,
            client: None,
        }
    }
}

impl Builder {
    /// Set request timeout
    ///
    /// Default is no timeout
    #[inline]
    pub fn timeout(mut self, timeout: Duration) -> Self {
        self.timeout = timeout;
        self
    }

    /// Send null body in POST/PUT
    ///
    /// Default is yes
    #[inline]
    pub fn send_null_body(mut self, value: bool) -> Self {
        self.send_null_body = value;
        self
    }

    /// Ignore TLS certificates.
    pub fn ignore_certs(mut self, value: bool) -> Self {
        self.ignore_certs = value;
        self
    }

    pub fn with_client(mut self, client: HyperClient) -> Self {
        self.client = Some(client);
        self
    }

    /// Create `RestClient` with the configuration in this builder
    pub fn build(self, url: &str) -> Result<RestClient, Error> {
        RestClient::with_builder(url, self)
    }
}

/// Rest path builder trait for type.
///
/// Provides implementation for `rest_path` function that builds
/// type (and REST endpoint) specific API path from given parameter(s).
/// The built REST path is appended to the base URL given to `RestClient`.
/// If `Err` is returned, it is propagated directly to API caller.
pub trait RestPath<T> {
    /// Construct type specific REST API path from given parameters
    /// (e.g. "api/devices/1234").
    fn get_path(par: T) -> Result<String, Error>;
}

impl RestClient {
    /// Construct new client with default configuration to make HTTP requests.
    ///
    /// Use `Builder` to configure the client.
    pub fn new(url: &str) -> Result<RestClient, Error> {
        RestClient::with_builder(url, RestClient::builder())
    }

    fn with_builder(url: &str, builder: Builder) -> Result<RestClient, Error> {
        let client = match builder.client {
            Some(client) => client,
<<<<<<< HEAD
            None => Client::builder().build(HttpsConnector::with_native_roots()),
=======
            None => {
                if builder.ignore_certs {
                    log::warn!("Not validating server certificate per user request.");
                    Client::builder().build(HttpsConnector::without_cert_validation())
                } else {
                    Client::builder().build(HttpsConnector::with_native_roots())
                }
            }
>>>>>>> 84dacbe1
        };

        let baseurl = Url::parse(url).map_err(|_| Error::UrlError)?;

        debug!("new client for {}", baseurl);
        Ok(RestClient {
            client,
            baseurl,
            auth: None,
            headers: HeaderMap::new(),
            response_headers: HeaderMap::new(),
            timeout: builder.timeout,
            send_null_body: builder.send_null_body,
            body_wash_fn: std::convert::identity,
        })
    }

    /// Configure a client
    pub fn builder() -> Builder {
        Builder::default()
    }

    /// Set whether a message body consisting only 'null' (from serde serialization)
    /// is sent in POST/PUT
    pub fn set_send_null_body(&mut self, send_null: bool) {
        self.send_null_body = send_null;
    }

    /// Set credentials for HTTP Basic authentication.
    pub fn set_auth(&mut self, user: &str, pass: &str) {
        let mut s: String = user.to_owned();
        s.push(':');
        s.push_str(pass);
        self.auth = Some("Basic ".to_owned() + &base64::encode(&s));
    }

    /// Set credentials for JWT token authentication
    pub fn set_jwt_auth(&mut self, token: &str) -> Result<(), Error> {
        self.set_header("Authorization", &format!("Bearer {}", token))
    }

    /// Set credentials for API key authentication
    pub fn set_api_key(&mut self, token: &str) -> Result<(), Error> {
        self.set_header("Authorization", token)
    }

    /// Set a function that cleans the response body up before deserializing it.
    pub fn set_body_wash_fn(&mut self, func: fn(String) -> String) {
        self.body_wash_fn = func;
    }

    /// Set request timeout
    pub fn set_timeout(&mut self, timeout: Duration) {
        self.timeout = timeout;
    }

    /// Set HTTP header from string name and value.
    ///
    /// The header is added to all subsequent GET and POST requests
    /// unless the headers are cleared with `clear_headers()` call.
    pub fn set_header(&mut self, name: &'static str, value: &str) -> Result<(), Error> {
        let value = HeaderValue::from_str(value).map_err(|_| Error::InvalidValue)?;
        self.headers.insert(name, value);
        Ok(())
    }

    /// Clear all previously set headers
    pub fn clear_headers(&mut self) {
        self.headers.clear();
    }

    /// Response headers captured from previous request
    pub fn response_headers(&mut self) -> &HeaderMap {
        &self.response_headers
    }

    /// Make a GET request.
    pub async fn get<U, T>(&mut self, params: U) -> Result<T, Error>
    where
        T: serde::de::DeserializeOwned + RestPath<U>,
    {
        let req = self.make_request::<U, T>(Method::GET, params, None, None)?;
        let body = self.run_request(req).await?;

        serde_json::from_str(body.as_str()).map_err(|err| Error::DeserializeParseError(err, body))
    }

    /// Make a GET request with query parameters.
    pub async fn get_with<U, T>(&mut self, params: U, query: &Query<'_>) -> Result<T, Error>
    where
        T: serde::de::DeserializeOwned + RestPath<U>,
    {
        let req = self.make_request::<U, T>(Method::GET, params, Some(query), None)?;
        let body = self.run_request(req).await?;

        serde_json::from_str(body.as_str()).map_err(|err| Error::DeserializeParseError(err, body))
    }

    /// Make a POST request.
    pub async fn post<U, T>(&mut self, params: U, data: &T) -> Result<(), Error>
    where
        T: serde::Serialize + RestPath<U>,
    {
        self.post_or_put(Method::POST, params, data).await
    }

    /// Make a PUT request.
    pub async fn put<U, T>(&mut self, params: U, data: &T) -> Result<(), Error>
    where
        T: serde::Serialize + RestPath<U>,
    {
        self.post_or_put(Method::PUT, params, data).await
    }

    /// Make a PATCH request.
    pub async fn patch<U, T>(&mut self, params: U, data: &T) -> Result<(), Error>
    where
        T: serde::Serialize + RestPath<U>,
    {
        self.post_or_put(Method::PATCH, params, data).await
    }

    async fn post_or_put<U, T>(&mut self, method: Method, params: U, data: &T) -> Result<(), Error>
    where
        T: serde::Serialize + RestPath<U>,
    {
        let data = serde_json::to_string(data).map_err(Error::SerializeParseError)?;

        let req = self.make_request::<U, T>(method, params, None, Some(data))?;
        self.run_request(req).await?;
        Ok(())
    }

    /// Make POST request with query parameters.
    pub async fn post_with<U, T>(
        &mut self,
        params: U,
        data: &T,
        query: &Query<'_>,
    ) -> Result<(), Error>
    where
        T: serde::Serialize + RestPath<U>,
    {
        self.post_or_put_with(Method::POST, params, data, query)
            .await
    }

    /// Make PUT request with query parameters.
    pub async fn put_with<U, T>(
        &mut self,
        params: U,
        data: &T,
        query: &Query<'_>,
    ) -> Result<(), Error>
    where
        T: serde::Serialize + RestPath<U>,
    {
        self.post_or_put_with(Method::PUT, params, data, query)
            .await
    }

    /// Make PATCH request with query parameters.
    pub async fn patch_with<U, T>(
        &mut self,
        params: U,
        data: &T,
        query: &Query<'_>,
    ) -> Result<(), Error>
    where
        T: serde::Serialize + RestPath<U>,
    {
        self.post_or_put_with(Method::PATCH, params, data, query)
            .await
    }

    async fn post_or_put_with<U, T>(
        &mut self,
        method: Method,
        params: U,
        data: &T,
        query: &Query<'_>,
    ) -> Result<(), Error>
    where
        T: serde::Serialize + RestPath<U>,
    {
        let data = serde_json::to_string(data).map_err(Error::SerializeParseError)?;

        let req = self.make_request::<U, T>(method, params, Some(query), Some(data))?;
        self.run_request(req).await?;
        Ok(())
    }

    /// Make a POST request and capture returned body.
    pub async fn post_capture<U, T, K>(&mut self, params: U, data: &T) -> Result<K, Error>
    where
        T: serde::Serialize + RestPath<U>,
        K: serde::de::DeserializeOwned,
    {
        self.post_or_put_capture(Method::POST, params, data).await
    }

    /// Make a PUT request and capture returned body.
    pub async fn put_capture<U, T, K>(&mut self, params: U, data: &T) -> Result<K, Error>
    where
        T: serde::Serialize + RestPath<U>,
        K: serde::de::DeserializeOwned,
    {
        self.post_or_put_capture(Method::PUT, params, data).await
    }

    async fn post_or_put_capture<U, T, K>(
        &mut self,
        method: Method,
        params: U,
        data: &T,
    ) -> Result<K, Error>
    where
        T: serde::Serialize + RestPath<U>,
        K: serde::de::DeserializeOwned,
    {
        let data = serde_json::to_string(data).map_err(Error::SerializeParseError)?;

        let req = self.make_request::<U, T>(method, params, None, Some(data))?;
        let body = self.run_request(req).await?;
        serde_json::from_str(body.as_str()).map_err(|err| Error::DeserializeParseError(err, body))
    }

    /// Make a POST request with query parameters and capture returned body.
    pub async fn post_capture_with<U, T, K>(
        &mut self,
        params: U,
        data: &T,
        query: &Query<'_>,
    ) -> Result<K, Error>
    where
        T: serde::Serialize + RestPath<U>,
        K: serde::de::DeserializeOwned,
    {
        self.post_or_put_capture_with(Method::POST, params, data, query)
            .await
    }

    /// Make a PUT request with query parameters and capture returned body.
    pub async fn put_capture_with<U, T, K>(
        &mut self,
        params: U,
        data: &T,
        query: &Query<'_>,
    ) -> Result<K, Error>
    where
        T: serde::Serialize + RestPath<U>,
        K: serde::de::DeserializeOwned,
    {
        self.post_or_put_capture_with(Method::PUT, params, data, query)
            .await
    }

    async fn post_or_put_capture_with<U, T, K>(
        &mut self,
        method: Method,
        params: U,
        data: &T,
        query: &Query<'_>,
    ) -> Result<K, Error>
    where
        T: serde::Serialize + RestPath<U>,
        K: serde::de::DeserializeOwned,
    {
        let data = serde_json::to_string(data).map_err(Error::SerializeParseError)?;

        let req = self.make_request::<U, T>(method, params, Some(query), Some(data))?;
        let body = self.run_request(req).await?;
        serde_json::from_str(body.as_str()).map_err(|err| Error::DeserializeParseError(err, body))
    }

    /// Make a DELETE request.
    pub async fn delete<U, T>(&mut self, params: U, data: &T) -> Result<(), Error>
    where
        T: serde::Serialize + RestPath<U>,
    {
        let data = serde_json::to_string(data).map_err(Error::SerializeParseError)?;
        let req = self.make_request::<U, T>(Method::DELETE, params, None, Some(data))?;
        self.run_request(req).await?;
        Ok(())
    }

    pub async fn delete_capture<U, T>(&mut self, params: U) -> Result<T, Error>
    where
        T: serde::de::DeserializeOwned + RestPath<U>,
    {
        let req = self.make_request::<U, T>(Method::DELETE, params, None, None)?;
        let body = self.run_request(req).await?;

        serde_json::from_str(body.as_str()).map_err(|err| Error::DeserializeParseError(err, body))
    }

    /// Make a DELETE request with query and body.
    pub async fn delete_with<U, T>(
        &mut self,
        params: U,
        data: &T,
        query: &Query<'_>,
    ) -> Result<(), Error>
    where
        T: serde::Serialize + RestPath<U>,
    {
        let data = serde_json::to_string(data).map_err(Error::SerializeParseError)?;
        let req = self.make_request::<U, T>(Method::DELETE, params, Some(query), Some(data))?;
        self.run_request(req).await?;
        Ok(())
    }

    async fn run_request(&mut self, req: hyper::Request<hyper::Body>) -> Result<String, Error> {
        debug!("{} {}", req.method(), req.uri());
        trace!("{:?}", req);

        let duration = self.timeout;
        let work = async {
            let res = self.client.request(req).await?;

            self.response_headers = res.headers().clone();

            let status = res.status();
<<<<<<< HEAD

            let content_length = res
                .headers()
                .get("Content-Length")
                .and_then(|header_value| header_value.to_str().ok())
                .and_then(|s| s.parse::<usize>().ok())
                // Otherwise max message size of 10 megabytes
                .unwrap_or(10 * 1024 * 1024);

            let bytes = hyper::body::aggregate(res)
                .await?
                .copy_to_bytes(content_length);

            let body = String::from_utf8_lossy(&bytes);
=======
            let body = hyper::body::to_bytes(res).await?;
            let body = String::from_utf8_lossy(&body);
>>>>>>> 84dacbe1

            Ok::<_, hyper::Error>((body.to_string(), status))
        };

        // let res;
        let (body, status) = if duration != Duration::from_secs(std::u64::MAX) {
            timeout(duration, work).await??
        } else {
            work.await?
        };

        if !status.is_success() {
            error!("server returned \"{}\" error", status);
            return Err(Error::HttpError(status.as_u16(), body));
        }

        trace!("response headers: {:?}", self.response_headers);
        trace!("response body: {}", body);
        Ok((self.body_wash_fn)(body))
    }

    fn make_request<U, T>(
        &mut self,
        method: Method,
        params: U,
        query: Option<&Query>,
        body: Option<String>,
    ) -> Result<Request<hyper::Body>, Error>
    where
        T: RestPath<U>,
    {
        let uri = self.make_uri(T::get_path(params)?.as_str(), query)?;
        let mut req = Request::new(hyper::Body::empty());

        *req.method_mut() = method;
        *req.uri_mut() = uri;

        if let Some(body) = body {
            if self.send_null_body || body != "null" {
                let len = HeaderValue::from_str(&body.len().to_string())
                    .map_err(|_| Error::RequestError)?;
                req.headers_mut().insert(CONTENT_LENGTH, len);
                req.headers_mut().insert(
                    CONTENT_TYPE,
                    HeaderValue::from_str("application/json").unwrap(),
                );
                trace!("set request body: {}", body);
                *req.body_mut() = hyper::Body::from(body);
            }
        }

        if let Some(ref auth) = self.auth {
            req.headers_mut().insert(
                AUTHORIZATION,
                HeaderValue::from_str(auth).map_err(|_| Error::RequestError)?,
            );
        };

        for (key, value) in self.headers.iter() {
            req.headers_mut().insert(key, value.clone());
        }

        if !req.headers().contains_key(USER_AGENT) {
            req.headers_mut().insert(
                USER_AGENT,
                HeaderValue::from_str(&("phylum-cli/".to_owned() + VERSION))
                    .map_err(|_| Error::RequestError)?,
            );
        }

        Ok(req)
    }

    fn make_uri(&self, path: &str, params: Option<&Query>) -> Result<hyper::Uri, Error> {
        let mut url = self
            .baseurl
            .clone()
            .join(path)
            .map_err(|_| Error::UrlError)?;

        if let Some(params) = params {
            for &(key, item) in params.iter() {
                url.query_pairs_mut().append_pair(key, item);
            }
        }

        url.as_str()
            .parse::<hyper::Uri>()
            .map_err(|_| Error::UrlError)
    }
}<|MERGE_RESOLUTION|>--- conflicted
+++ resolved
@@ -57,20 +57,6 @@
 //! }
 //! ```
 
-<<<<<<< HEAD
-use base64;
-use hyper;
-use hyper::body::Buf;
-=======
-extern crate base64;
-extern crate futures;
-extern crate hyper;
-extern crate serde;
-extern crate serde_json;
-extern crate tokio;
-extern crate url;
-
->>>>>>> 84dacbe1
 use hyper::header::*;
 use hyper::{Client, Method, Request};
 use hyper_rustls::HttpsConnector;
@@ -289,9 +275,6 @@
     fn with_builder(url: &str, builder: Builder) -> Result<RestClient, Error> {
         let client = match builder.client {
             Some(client) => client,
-<<<<<<< HEAD
-            None => Client::builder().build(HttpsConnector::with_native_roots()),
-=======
             None => {
                 if builder.ignore_certs {
                     log::warn!("Not validating server certificate per user request.");
@@ -300,7 +283,6 @@
                     Client::builder().build(HttpsConnector::with_native_roots())
                 }
             }
->>>>>>> 84dacbe1
         };
 
         let baseurl = Url::parse(url).map_err(|_| Error::UrlError)?;
@@ -624,25 +606,8 @@
             self.response_headers = res.headers().clone();
 
             let status = res.status();
-<<<<<<< HEAD
-
-            let content_length = res
-                .headers()
-                .get("Content-Length")
-                .and_then(|header_value| header_value.to_str().ok())
-                .and_then(|s| s.parse::<usize>().ok())
-                // Otherwise max message size of 10 megabytes
-                .unwrap_or(10 * 1024 * 1024);
-
-            let bytes = hyper::body::aggregate(res)
-                .await?
-                .copy_to_bytes(content_length);
-
-            let body = String::from_utf8_lossy(&bytes);
-=======
             let body = hyper::body::to_bytes(res).await?;
             let body = String::from_utf8_lossy(&body);
->>>>>>> 84dacbe1
 
             Ok::<_, hyper::Error>((body.to_string(), status))
         };
