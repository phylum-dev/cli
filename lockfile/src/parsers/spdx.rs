--- conflicted
+++ resolved
@@ -2,16 +2,10 @@
 use nom::bytes::complete::{tag, take_till, take_until, take_while};
 use nom::character::complete::{line_ending, multispace0, not_line_ending, space0};
 use nom::combinator::{eof, map_opt, opt, recognize};
-<<<<<<< HEAD
-use nom::error::context;
-use nom::multi::{many1, many_till};
-use nom::sequence::{delimited, tuple};
-=======
 use nom::error::{context, VerboseError, VerboseErrorKind};
 use nom::multi::{many0, many1, many_till};
 use nom::sequence::{delimited, preceded, tuple};
 use nom::Err as NomErr;
->>>>>>> 3959a5ea
 
 use crate::parsers::{take_till_blank_line, take_till_line_end, IResult};
 use crate::spdx::{ExternalRefs, PackageInformation, ReferenceCategory, Relationship, SpdxInfo};
@@ -116,15 +110,9 @@
     let (i, _) = tag("SPDXID:")(i)?;
     let (tail, spdx_id) = recognize(ws(take_till_line_end))(i)?;
 
-<<<<<<< HEAD
     // PackageVersion is optional
     // The version can be obtained from PURL if present, so we don't return an
     // error
-=======
-    // PackageVersion is optional.
-    // Version can be obtained from PURL if present, so we don't return an error
-    // here.
->>>>>>> 3959a5ea
     let (i, has_version) = opt(tag("PackageVersion:"))(tail)?;
     let (i, v) = recognize(ws(take_till_line_end))(i)?;
     let version = has_version.map(|_| v.trim().to_string());
@@ -143,38 +131,17 @@
     // Look for external references.
     let (i, next_input) = extern_ref(i)?;
     let (_, external_ref) = opt(recognize(ws(take_till_line_end)))(i)?;
-<<<<<<< HEAD
     let external_refs = external_ref
         .map(|er| parse_external_refs(er).map(|(_, external_ref)| vec![external_ref]))
         .unwrap_or_else(|| Ok(Vec::new()))?;
 
     Ok((next_input, PackageInformation {
         name: name.into(),
+        spdx_id: spdx_id.trim().into(),
         version_info: version,
         download_location: download_location.into(),
         external_refs,
     }))
-=======
-
-    // Package name.
-    let name = name.trim();
-
-    if let Some(external_ref) = external_ref {
-        let (_, external_ref) = parse_external_refs(external_ref)?;
-
-        Ok((next_input, PackageInformation {
-            name: name.into(),
-            spdx_id: spdx_id.trim().into(),
-            version_info: version,
-            download_location: download_location.into(),
-            external_refs: vec![external_ref],
-        }))
-    } else {
-        let kind = VerboseErrorKind::Context("Missing package locator");
-        let error = VerboseError { errors: vec![(input, kind)] };
-        Err(NomErr::Failure(error))
-    }
->>>>>>> 3959a5ea
 }
 
 fn extern_ref(input: &str) -> IResult<&str, &str> {
