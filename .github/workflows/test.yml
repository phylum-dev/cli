---
name: Test

on:
  # Allow running this workflow manually from the Actions tab
  workflow_dispatch:
  pull_request:
  push:
    branches:
      - main
  # Run weekly on the default branch to make sure it always builds with the latest rust release
  schedule:
    - cron: '30 5 * * 1'

jobs:
  rustfmt:
    if: github.event_name != 'schedule'
    runs-on: ubuntu-20.04
    steps:
      - name: Checkout the repo
        uses: actions/checkout@c85c95e3d7251135ab7dc9ce3241c5835cc595a9 # v3.5.3

      - name: Install Rust nightly toolchain
        run: rustup toolchain install --no-self-update nightly --profile minimal -c rustfmt

      - name: Format check
        run: cargo +nightly fmt --all -- --check

  clippy:
    if: github.event_name != 'schedule'
    strategy:
      fail-fast: false
      matrix:
        os: [ubuntu-20.04, [self-hosted, macos, arm64]]
    runs-on: ${{ matrix.os }}
    steps:
      - name: Checkout the repo
        uses: actions/checkout@c85c95e3d7251135ab7dc9ce3241c5835cc595a9 # v3.5.3

      # Workaround to provide additional free space for testing.
      # Reference: https://github.com/actions/runner-images/issues/2840
      - name: Free disk space
        if: startsWith(runner.name, 'GitHub Actions') && startsWith(matrix.os, 'ubuntu')
        run: sudo rm -rf /usr/share/dotnet

      - name: Install Rust toolchain
        run: |
          rustup toolchain install --no-self-update stable --profile minimal -c clippy
          rustup default stable

      - name: Clippy
<<<<<<< HEAD
        if: github.event_name != 'schedule'
        run: cargo lint

      - name: Test generating shell completion files
        if: startsWith(matrix.os, 'ubuntu')
        run: cargo xtask gencomp
=======
        run: cargo clippy --locked --all-features --all-targets -- -D warnings

  test-matrix:
    strategy:
      fail-fast: false
      matrix:
        os: [ubuntu-20.04, [self-hosted, macos, arm64]]
    runs-on: ${{ matrix.os }}
    steps:
      - name: Checkout the repo
        uses: actions/checkout@c85c95e3d7251135ab7dc9ce3241c5835cc595a9 # v3.5.3

      - name: Install Rust toolchain
        run: |
          rustup toolchain install --no-self-update stable --profile minimal
          rustup default stable
>>>>>>> c26ac6b8

      - name: Test
        run: cargo test --locked

  oldstable:
    strategy:
      matrix:
        os: [ubuntu-20.04, [self-hosted, macos, arm64]]
    runs-on: ${{ matrix.os }}
    steps:
      - name: Checkout the repo
        uses: actions/checkout@c85c95e3d7251135ab7dc9ce3241c5835cc595a9 # v3.5.3

      - name: Oldstable
        run: |
          oldstable=$(cat "./cli/Cargo.toml" | grep "rust-version" | sed 's/.*"\(.*\)".*/\1/')
          rustup toolchain install --profile minimal "$oldstable"
          cargo "+$oldstable" check

  all-features:
    # Skip this job when the secret is unavailable
    if: github.secret_source == 'Actions'
    strategy:
      matrix:
        os: [ubuntu-20.04, [self-hosted, macos, arm64]]
    runs-on: ${{ matrix.os }}
    steps:
      - name: Checkout the repo
        uses: actions/checkout@c85c95e3d7251135ab7dc9ce3241c5835cc595a9 # v3.5.3

      - name: All Features
        env:
          PHYLUM_API_KEY: ${{ secrets.PHYLUM_TOKEN_STAGING }}
        run: cargo test --all-features

  deno-checks:
    if: github.event_name != 'schedule'
    runs-on: ubuntu-latest
    container: denoland/deno
    steps:
      - uses: actions/checkout@c85c95e3d7251135ab7dc9ce3241c5835cc595a9 # v3.5.3
      - name: deno fmt
        run: deno fmt --check
      - name: deno lint
        run: deno lint
      - name: deno check
        run: deno check --no-lock extensions/**/*.ts

  shellcheck:
    runs-on: ubuntu-latest
    steps:
      - uses: actions/checkout@c85c95e3d7251135ab7dc9ce3241c5835cc595a9 # v3.5.3
      - name: Script Style Check
        if: github.event_name != 'schedule'
        run: shellcheck -o all -S style -s sh $(find . -iname "*.sh")

<<<<<<< HEAD
  doc-checks:
    name: Test documentation website
    runs-on: ubuntu-latest
    defaults:
      run:
        shell: bash
    steps:
      - name: Checkout the repo
        uses: actions/checkout@c85c95e3d7251135ab7dc9ce3241c5835cc595a9 # v3.5.3
      - name: Set up Node
        uses: actions/setup-node@64ed1c7eab4cce3362f8c340dee64e5eaeef8f7c # v3.6.0
        with:
          node-version: '*'
          cache: 'npm'
          cache-dependency-path: website/package-lock.json
      - name: Install local website package
        working-directory: ./website
        run: npm ci
      - name: Ensure website builds
        working-directory: ./website
        run: npm run build

  # This job reports the results of the test jobs above and is used to enforce status checks in
  # the repo settings without needing to update those settings everytime the test jobs are updated.
  test:
    if: always()
=======
  # This job reports the results of the matrixes above
  test:
    if: always()
    needs: [clippy, test-matrix, all-features, oldstable]
>>>>>>> c26ac6b8
    runs-on: ubuntu-latest
    needs: [test-matrix, deno-checks, shellcheck, doc-checks]
    steps:
<<<<<<< HEAD
      - name: Check for test jobs failure
        if: >
          (needs.test-matrix.result != 'success')
          || (needs.deno-checks.result != 'success')
          || (needs.shellcheck.result != 'success')
          || (needs.doc-checks.result != 'success')
        run: |
          echo "At least one test job was not successful"
          exit 1

      - name: Confirm test jobs success
        if: >
          (needs.test-matrix.result == 'success')
          && (needs.deno-checks.result == 'success')
          && (needs.shellcheck.result == 'success')
          && (needs.doc-checks.result == 'success')
        run: echo "All test jobs were successful"
=======
      - if: contains(needs.*.result, 'failure') || contains(needs.*.result, 'cancelled')
        name: Fail the build
        run: exit 1
>>>>>>> c26ac6b8
<|MERGE_RESOLUTION|>--- conflicted
+++ resolved
@@ -1,191 +1,149 @@
 ---
-name: Test
+  name: Test
 
-on:
-  # Allow running this workflow manually from the Actions tab
-  workflow_dispatch:
-  pull_request:
-  push:
-    branches:
-      - main
-  # Run weekly on the default branch to make sure it always builds with the latest rust release
-  schedule:
-    - cron: '30 5 * * 1'
+  on:
+    # Allow running this workflow manually from the Actions tab
+    workflow_dispatch:
+    pull_request:
+    push:
+      branches:
+        - main
+    # Run weekly on the default branch to make sure it always builds with the latest rust release
+    schedule:
+      - cron: '30 5 * * 1'
 
-jobs:
-  rustfmt:
-    if: github.event_name != 'schedule'
-    runs-on: ubuntu-20.04
-    steps:
-      - name: Checkout the repo
-        uses: actions/checkout@c85c95e3d7251135ab7dc9ce3241c5835cc595a9 # v3.5.3
+  jobs:
+    rustfmt:
+      if: github.event_name != 'schedule'
+      runs-on: ubuntu-20.04
+      steps:
+        - name: Checkout the repo
+          uses: actions/checkout@c85c95e3d7251135ab7dc9ce3241c5835cc595a9 # v3.5.3
 
-      - name: Install Rust nightly toolchain
-        run: rustup toolchain install --no-self-update nightly --profile minimal -c rustfmt
+        - name: Install Rust nightly toolchain
+          run: rustup toolchain install --no-self-update nightly --profile minimal -c rustfmt
 
-      - name: Format check
-        run: cargo +nightly fmt --all -- --check
+        - name: Format check
+          run: cargo +nightly fmt --all -- --check
 
-  clippy:
-    if: github.event_name != 'schedule'
-    strategy:
-      fail-fast: false
-      matrix:
-        os: [ubuntu-20.04, [self-hosted, macos, arm64]]
-    runs-on: ${{ matrix.os }}
-    steps:
-      - name: Checkout the repo
-        uses: actions/checkout@c85c95e3d7251135ab7dc9ce3241c5835cc595a9 # v3.5.3
+    clippy:
+      if: github.event_name != 'schedule'
+      strategy:
+        fail-fast: false
+        matrix:
+          os: [ubuntu-20.04, [self-hosted, macos, arm64]]
+      runs-on: ${{ matrix.os }}
+      steps:
+        - name: Checkout the repo
+          uses: actions/checkout@c85c95e3d7251135ab7dc9ce3241c5835cc595a9 # v3.5.3
 
-      # Workaround to provide additional free space for testing.
-      # Reference: https://github.com/actions/runner-images/issues/2840
-      - name: Free disk space
-        if: startsWith(runner.name, 'GitHub Actions') && startsWith(matrix.os, 'ubuntu')
-        run: sudo rm -rf /usr/share/dotnet
+        - name: Install Rust toolchain
+          run: |
+            rustup toolchain install --no-self-update stable --profile minimal -c clippy
+            rustup default stable
 
-      - name: Install Rust toolchain
-        run: |
-          rustup toolchain install --no-self-update stable --profile minimal -c clippy
-          rustup default stable
+        - name: Clippy
+          run: cargo clippy --locked --all-features --all-targets -- -D warnings
 
-      - name: Clippy
-<<<<<<< HEAD
-        if: github.event_name != 'schedule'
-        run: cargo lint
+    test-matrix:
+      strategy:
+        fail-fast: false
+        matrix:
+          os: [ubuntu-20.04, [self-hosted, macos, arm64]]
+      runs-on: ${{ matrix.os }}
+      steps:
+        - name: Checkout the repo
+          uses: actions/checkout@c85c95e3d7251135ab7dc9ce3241c5835cc595a9 # v3.5.3
 
-      - name: Test generating shell completion files
-        if: startsWith(matrix.os, 'ubuntu')
-        run: cargo xtask gencomp
-=======
-        run: cargo clippy --locked --all-features --all-targets -- -D warnings
+        - name: Install Rust toolchain
+          run: |
+            rustup toolchain install --no-self-update stable --profile minimal
+            rustup default stable
 
-  test-matrix:
-    strategy:
-      fail-fast: false
-      matrix:
-        os: [ubuntu-20.04, [self-hosted, macos, arm64]]
-    runs-on: ${{ matrix.os }}
-    steps:
-      - name: Checkout the repo
-        uses: actions/checkout@c85c95e3d7251135ab7dc9ce3241c5835cc595a9 # v3.5.3
+        - name: Test
+          run: cargo test --locked
 
-      - name: Install Rust toolchain
-        run: |
-          rustup toolchain install --no-self-update stable --profile minimal
-          rustup default stable
->>>>>>> c26ac6b8
+    oldstable:
+      strategy:
+        matrix:
+          os: [ubuntu-20.04, [self-hosted, macos, arm64]]
+      runs-on: ${{ matrix.os }}
+      steps:
+        - name: Checkout the repo
+          uses: actions/checkout@c85c95e3d7251135ab7dc9ce3241c5835cc595a9 # v3.5.3
 
-      - name: Test
-        run: cargo test --locked
+        - name: Oldstable
+          run: |
+            oldstable=$(cat "./cli/Cargo.toml" | grep "rust-version" | sed 's/.*"\(.*\)".*/\1/')
+            rustup toolchain install --profile minimal "$oldstable"
+            cargo "+$oldstable" check
 
-  oldstable:
-    strategy:
-      matrix:
-        os: [ubuntu-20.04, [self-hosted, macos, arm64]]
-    runs-on: ${{ matrix.os }}
-    steps:
-      - name: Checkout the repo
-        uses: actions/checkout@c85c95e3d7251135ab7dc9ce3241c5835cc595a9 # v3.5.3
+    all-features:
+      # Skip this job when the secret is unavailable
+      if: github.secret_source == 'Actions'
+      strategy:
+        matrix:
+          os: [ubuntu-20.04, [self-hosted, macos, arm64]]
+      runs-on: ${{ matrix.os }}
+      steps:
+        - name: Checkout the repo
+          uses: actions/checkout@c85c95e3d7251135ab7dc9ce3241c5835cc595a9 # v3.5.3
 
-      - name: Oldstable
-        run: |
-          oldstable=$(cat "./cli/Cargo.toml" | grep "rust-version" | sed 's/.*"\(.*\)".*/\1/')
-          rustup toolchain install --profile minimal "$oldstable"
-          cargo "+$oldstable" check
+        - name: All Features
+          env:
+            PHYLUM_API_KEY: ${{ secrets.PHYLUM_TOKEN_STAGING }}
+          run: cargo test --all-features
 
-  all-features:
-    # Skip this job when the secret is unavailable
-    if: github.secret_source == 'Actions'
-    strategy:
-      matrix:
-        os: [ubuntu-20.04, [self-hosted, macos, arm64]]
-    runs-on: ${{ matrix.os }}
-    steps:
-      - name: Checkout the repo
-        uses: actions/checkout@c85c95e3d7251135ab7dc9ce3241c5835cc595a9 # v3.5.3
+    deno-checks:
+      if: github.event_name != 'schedule'
+      runs-on: ubuntu-latest
+      container: denoland/deno
+      steps:
+        - uses: actions/checkout@c85c95e3d7251135ab7dc9ce3241c5835cc595a9 # v3.5.3
+        - name: deno fmt
+          run: deno fmt --check
+        - name: deno lint
+          run: deno lint
+        - name: deno check
+          run: deno check --no-lock extensions/**/*.ts
 
-      - name: All Features
-        env:
-          PHYLUM_API_KEY: ${{ secrets.PHYLUM_TOKEN_STAGING }}
-        run: cargo test --all-features
+    shellcheck:
+      runs-on: ubuntu-latest
+      steps:
+        - uses: actions/checkout@c85c95e3d7251135ab7dc9ce3241c5835cc595a9 # v3.5.3
+        - name: Script Style Check
+          if: github.event_name != 'schedule'
+          run: shellcheck -o all -S style -s sh $(find . -iname "*.sh")
 
-  deno-checks:
-    if: github.event_name != 'schedule'
-    runs-on: ubuntu-latest
-    container: denoland/deno
-    steps:
-      - uses: actions/checkout@c85c95e3d7251135ab7dc9ce3241c5835cc595a9 # v3.5.3
-      - name: deno fmt
-        run: deno fmt --check
-      - name: deno lint
-        run: deno lint
-      - name: deno check
-        run: deno check --no-lock extensions/**/*.ts
+    doc-checks:
+      name: Test documentation website
+      runs-on: ubuntu-latest
+      defaults:
+        run:
+          shell: bash
+      steps:
+        - name: Checkout the repo
+          uses: actions/checkout@c85c95e3d7251135ab7dc9ce3241c5835cc595a9 # v3.5.3
+        - name: Set up Node
+          uses: actions/setup-node@64ed1c7eab4cce3362f8c340dee64e5eaeef8f7c # v3.6.0
+          with:
+            node-version: '*'
+            cache: 'npm'
+            cache-dependency-path: website/package-lock.json
+        - name: Install local website package
+          working-directory: ./website
+          run: npm ci
+        - name: Ensure website builds
+          working-directory: ./website
+          run: npm run build
 
-  shellcheck:
-    runs-on: ubuntu-latest
-    steps:
-      - uses: actions/checkout@c85c95e3d7251135ab7dc9ce3241c5835cc595a9 # v3.5.3
-      - name: Script Style Check
-        if: github.event_name != 'schedule'
-        run: shellcheck -o all -S style -s sh $(find . -iname "*.sh")
-
-<<<<<<< HEAD
-  doc-checks:
-    name: Test documentation website
-    runs-on: ubuntu-latest
-    defaults:
-      run:
-        shell: bash
-    steps:
-      - name: Checkout the repo
-        uses: actions/checkout@c85c95e3d7251135ab7dc9ce3241c5835cc595a9 # v3.5.3
-      - name: Set up Node
-        uses: actions/setup-node@64ed1c7eab4cce3362f8c340dee64e5eaeef8f7c # v3.6.0
-        with:
-          node-version: '*'
-          cache: 'npm'
-          cache-dependency-path: website/package-lock.json
-      - name: Install local website package
-        working-directory: ./website
-        run: npm ci
-      - name: Ensure website builds
-        working-directory: ./website
-        run: npm run build
-
-  # This job reports the results of the test jobs above and is used to enforce status checks in
-  # the repo settings without needing to update those settings everytime the test jobs are updated.
-  test:
-    if: always()
-=======
-  # This job reports the results of the matrixes above
-  test:
-    if: always()
-    needs: [clippy, test-matrix, all-features, oldstable]
->>>>>>> c26ac6b8
-    runs-on: ubuntu-latest
-    needs: [test-matrix, deno-checks, shellcheck, doc-checks]
-    steps:
-<<<<<<< HEAD
-      - name: Check for test jobs failure
-        if: >
-          (needs.test-matrix.result != 'success')
-          || (needs.deno-checks.result != 'success')
-          || (needs.shellcheck.result != 'success')
-          || (needs.doc-checks.result != 'success')
-        run: |
-          echo "At least one test job was not successful"
-          exit 1
-
-      - name: Confirm test jobs success
-        if: >
-          (needs.test-matrix.result == 'success')
-          && (needs.deno-checks.result == 'success')
-          && (needs.shellcheck.result == 'success')
-          && (needs.doc-checks.result == 'success')
-        run: echo "All test jobs were successful"
-=======
-      - if: contains(needs.*.result, 'failure') || contains(needs.*.result, 'cancelled')
-        name: Fail the build
-        run: exit 1
->>>>>>> c26ac6b8
+    # This job reports the results of the test jobs above and is used to enforce status checks in
+    # the repo settings without needing to update those settings every time the test jobs are updated.
+    test:
+      if: always()
+      needs: [rustfmt, clippy, test-matrix, all-features, oldstable, deno-checks, shellcheck, doc-checks]
+      runs-on: ubuntu-latest
+      steps:
+        - if: contains(needs.*.result, 'failure') || contains(needs.*.result, 'cancelled')
+          name: Fail the build
+          run: exit 1