# Changelog

Notable changes to the CLI and official extensions are documented in this file.

The sections should follow the order `Packaging`, `Added`, `Changed`, `Fixed` and `Removed`.

The format is based on [Keep a Changelog](https://keepachangelog.com/en/1.0.0/).

## [Unreleased]

<<<<<<< HEAD
### Changed
- Switch documentation hosting from Readme.com to Docusaurus
=======
### Added
- Support for NuGet's `packages.lock.json` lockfiles
>>>>>>> e232419d

## [5.4.0] - 2023-07-06

### Added
- Support for `pnpm-lock.yaml` lockfiles

### Changed
- New output format for `phylum analyze` and `phylum history <job-id>`
- Ignore `setup.py` when a `pyproject.toml` is present

### Fixed
- Correctly handle line continuations and --hash in `requirements.txt` parser
- Ecosystem extensions failing with valid arguments

### Removed
- Lockfile generation for yarn v1

## [5.3.0] - 2023-06-15

### Added
- Add support for parsing additional SPDX locator formats
- Print package manager STDERR when lockfile generation fails

### Changed
- Use `pip` instead of `pip-tools` for Python lockfile generation

### Fixed
- Show correct error messages when parsing SPDX SBOMs

## [5.2.0] - 2023-05-11

### Added
- Support more Python manifest files: `requirements.in`, `setup.py`, `setup.cfg`
- Recognize all `requirements*.txt` file names as Python lockfiles

### Fixed
- Allow external `node_modules` dependencies in `package-lock.json`

## [5.1.0] - 2023-05-04

### Added
- CLI will look for the corresponding lockfile when analyzing a manifest file
- Allow analyzing manifest files by generating lockfiles on-demand
- `phylum status` command for printing project and lockfile details
- Support `npm-shrinkwrap.json` in `phylum npm` extension

### Fixed
- `pip` parser fails for some lines containing comments
- `yarn` parser fails with empty lockfiles

## [5.0.1] - 2023-04-20

### Fixed
- Handle null job labels in `phylum history --project`

## [5.0.0] - 2023-04-13

### Added
- Add extension changelog by @cd-work (#1019)
- Add base option to `phylum analyze` by @cd-work (#1008)

### Changed
- Switch to policy endpoint for job results by @cd-work (#1006)
- Reformat `phylum history` output by @kylewillmon (#1010)

### Fixed
- Allow `phylum pip install -e .` on macOS by @kylewillmon (#1017)
- Skip analysis with empty package list by @cd-work (#1007)

### Removed
- Remove `phylum project set-thresholds` subcommand by @cd-work (#1004)
- Remove request type from global config by @kylewillmon (#1001)

## [4.8.0] - 2023-04-04

### Added
- Add SPDX SBOM parser by @ejortega (#963)
- Add `pip` extension as official extension by @kylewillmon (#980)
- Use recursive lockfile search for `phylum init` by @cd-work (#979)

### Fixed
- Use `--dry-run` output for `poetry` extension by @cd-work (#957)
- Switch default subcommand from `list` to `help` by @cd-work (#959)
- Fix inconsistent `phylum init` whitespace by @cd-work (#964)
- Remove `--force` option from `phylum analyze` by @kylewillmon (#966)
- Move extension API source to extension directory by @cd-work (#969)
- Improve sandboxed process failure message by @cd-work (#972)
- Allow calling `phylum` from subdirectories by @matt-phylum (#974)
- Improve lockfile parsing errors by @cd-work (#992)
- Fix `phylum project link` overwriting project file by @cd-work (#995)
- Add SPDX tag:value parser by @ejortega (#978)
- Make `phylum package` type argument mandatory by @cd-work (#997)

## [4.7.0] - 2023-02-27

### Added
- Add automatic lockfile detection by @cd-work (#950)

### Fixed
- Fix project history endpoint by @cd-work (#947)

## [4.6.1] - 2023-02-14

### Fixed
- Fix Go parser ignoring dependencies by @cd-work (#944)

## [4.6.0] - 2023-02-03

### Added
- Improve `phylum init` UX by @cd-work (#936)

## [4.5.0] - 2023-02-01

### Added
- Add multi-lockfile ecosystems to analysis summary by @cd-work (#925)
- Add option to specify multiple lockfiles on CLI by @cd-work (#927)

### Fixed
- Fix poetry extension by @cd-work (#926)
- Fix install with poetry extension by @cd-work (#930)

### Upgrading
There are no breaking changes in this release. Projects may like to take
advantage of the new `.phylum_project` file format which accounts for multiple
lockfiles. To do so, simply run the `phylum init` command from the root of the
project directory. As long as the project and group names used are the same as
before, the existing project ID will be re-linked.

## [4.4.0] - 2023-01-20

### Added
- Add `phylum group delete` subcommand by @cd-work (#916)
- Add multi-lockfile support to `phylum init` by @cd-work (#910)

### Fixed
- Abort on unknown extension subcommands by @cd-work (#915)
- Fix gem parser for dependencies without version by @cd-work (#919)

## [4.3.0] - 2023-01-17

### Added
- Add multi-lockfile support to `.phylum_project` by @kylewillmon (#902)
- Make config file write atomic by @cd-work (#892)

### Fixed
- Fix sandbox executable path resolution by @cd-work (#905)

## [4.2.0] - 2023-01-05

### Added
- Submit single package with `phylum package` by @kylewillmon (#880)

### Fixed
- Fix parser lockfile consistency by @cd-work (#882)
- Add deno.window lib reference to extension\_api.ts by @kylewillmon (#890)

## [4.1.0] - 2022-12-20

### Added
- Add `phylum group transfer` subcommand by @cd-work (#833)
- Add extension helpers for direct API requests by @cd-work (#868)
- Add `--reauth` flag to `phylum auth login` by @kylewillmon (#879)

### Fixed
- Fix subdir analysis without lockfile parameter by @cd-work (#845)
- Add possible values to `phylum init -t` by @cd-work (#849)
- Reorder project initialization by @cd-work (#848)
- Ignore parent directory projects for `phylum init` by @cd-work (#840)
- Skip backup for non-intercepted ecosystem commands by @cd-work (#859)
- Traverse directories to find ecosystem root by @cd-work (#861)
- Restore files on ecosystem extension API failure by @cd-work (#866)
- Fix group prompt during `phylum init` by @cd-work (#869)
- Don't warn about config search if we didn't recurse by @kylewillmon (#870)

## [4.0.1] - 2022-11-30

### Fixed
- Downgrade linux builder to 20.04 by @kylewillmon (#835)

## [4.0.0] - 2022-11-30

### Added
- Add poetry lockfile v2 support by @cd-work (#780)
- `phylum auth set-token` by @kylewillmon (#786)
- Add `--lockfile-type` option to `phylum analyze` by @cd-work (#798)
- Add `phylum init` subcommand by @cd-work (#801)
- Add lockfile path and type to .phylum\_project by @cd-work (#806)
- Add `unsandboxed_run` manifest permission by @cd-work (#777)
- Add group member management subcommands by @cd-work (#809)

### Fixed
- Add ignore scripts when updating package-lock.json by @louislang (#791)
- Require "selfmanage" feature flag for `phylum update` by @kylewillmon (#797)
- Remove $PATH exception for `run` permission by @cd-work (#784)
- Clarify connection between read and run permissions by @kylewillmon (#802)
- Fix `phylum batch` command by @kylewillmon (#813)
- Remove minisign artifacts by @kylewillmon (#815)
- Fix regressions in #816 by @kylewillmon (#817)
- Fix package-lock parsing with 3rd-party registries by @cd-work (#828)

## [3.12.1] - 2022-10-28

### Fixed
- Avoid stdout when run with `--json` by @maxrake (#787)

## [3.12.0] - 2022-10-27

### Added
- Permissions extensions API by @andreaphylum (#767)

### Fixed
- Fix environment variable permission prompting by @cd-work (#766)
- Add default sandbox exception for $PATH by @cd-work (#772)
- Fix --package-type option by @kylewillmon (#774)
- Improve strictness of Gradle parser by @cd-work (#771)
- Avoid stdout when run with `--json` by @kylewillmon (#773)
- Re-execute phylum for sandboxing extensions by @cd-work (#765)
- Added ignore certs flag by @andreaphylum (#779)
- Clean up options by @maxrake (#768)

## [3.11.0] - 2022-10-19

### Added
- Add sandbox to extensions API by @cd-work (#673)
- Allow upgrade in phylum extension install by @kylewillmon (#693)
- Include pre-installed extensions by @kylewillmon (#702)
- Add CLI flags for log level control by @cd-work (#731)
- Create project extensions API by @andreaphylum (#709)
- Sign archives with openssl by @kylewillmon (#724)
- Add support for parsing golang lockfiles by @ein-tier (#720)
- Add support for parsing cargo lockfiles by @JosephPhylum (#743)

### Fixed
- Fix local yarn filesystem dependencies by @cd-work (#691)
- Add `./` prefix to extension install suggestions by @cd-work (#713)
- Add extension description to help output by @cd-work (#730)
- Improve extension subcommand conflict resolution by @cd-work (#740)
- Fix NPM dependency bundling by @cd-work (#750)
- Fix verbosity errors by @cd-work (#749)
- Improve `phylum history` UUID error message by @cd-work (#753)
- Fix CLI certificate override modifying config by @cd-work (#747)

## [3.10.1] - 2022-10-13

### Fixed
- Fix NPM dependency bundling by @cd-work (#752)

## [3.10.0] - 2022-09-16

### Fixed
- Handle `legacy` poetry source type by @louislang (#681)
- Fix extension name regex by @cd-work (#684)

### Added
- Send an appropriate User-Agent header by @kylewillmon (#666)

### Deprecated
- Remove XDG migration code by @kylewillmon (#677)

## [3.9.1] - 2022-08-31

### Fixed
- NPM and Yarn extensions do not properly exit on threshold violation by @cd-work (#660)
- Duplicate dependencies in `package-lock.json` aren't handled properly by @cd-work (#661)

## [3.9.0] - 2022-08-29

### Added
- Add support for native certificate store by @cd-work (#652)
- Add project extension APIs by @cd-work (#647)

### Fixed
- Update shim for musl to gnu is broken by @maxrake (#650)

## [3.8.0] - 2022-08-22

### Added
- CLI Extensions by @cd-work @kylewillmon and @andreaphylum

### Fixed
- Restore error trace output by @kylewillmon (#595)
- Use POST for job submission instead of PUT by @kylewillmon (#533)
- Switch to new project thresholds endpoint by @cd-work (#626)

## [3.7.4] - 2022-08-17

### Fixed

- Fix PHYLUM\_API\_KEY overwriting config token by @cd-work in #631
- Fix parsing gradle lockfile without classpath by @cd-work in #627
- Fix link dependencies in yarn parser by @cd-work in #621

### Added

- Add git dependency support to package-lock.json by @cd-work in #623

## [3.7.3] - 2022-08-09

### Fixed

- Fix `phylum update` zip decompression errors by @cd-work (#613)

## [3.7.2] - 2022-08-03

### Fixed
- Remove warnings from generic lockfile parser by @cd-work (#558)
- Remove deprecated `phylum history project` by @cd-work (#563)
- Refactor CLI output formatting by @cd-work (#564)
- Ignore empty refresh token from environment by @matt-phylum (#584)
- Better error messages by @kylewillmon (#588)

## [3.7.1] - 2022-07-14

### Fixed
- Support effective-pom files with site information by @ejortega (#550)
- Fix CI release readme release process by @cd-work (#553)

## [3.7.0] - 2022-07-13

### Added
- Add support for effective-pom.xml workspaces by @cd-work (#493)
- Add `phylum project delete` command by @kylewillmon (#527)
- Add aarch64-unknown-linux-musl builds to release by @kylewillmon (#528)

### Fixed
- Add detailed messages for HTTP conflicts by @cd-work (#491)
- Show a spinner while waiting for API by @samtay (#476)
- Don't require Job ID for `phylum history` command by @kylewillmon (#525)
- Remove user ID from analysis output by @cd-work (#545)

## [3.6.0] - 2022-06-20

### Added
- Add support for `gradle.lockfile` by @cd-work (#405)
- Add CONTRIBUTING.md documentation by @cd-work (#436)

### Fixed
- Fix stack overflow on Windows by @cd-work (#425)
- Fix error when parsing otherArchives pom.xml field by @cd-work (#458)
- Added build script as workaround for Window debug builds by @andreaphylum (#462)
- Fix messed up spinner output by @samtay (#464)
- Fix SHELL env var assumed to exist during install by @maxrake (#471)

## [3.5.0] - 2022-05-23

### Added
- Use new API endpoint for OIDC redirect by @cd-work (#399)
- Emit unique exit code when failing thresholds by @cd-work (#406)

### Fixed
- Ignore certs everywhere when requested by @kylewillmon (#389)
- Remove Web UI link from analyze output by @cd-work (#397)
- Don't use streaming parsers by @kylewillmon (#401)
- Bump phylum\_types version by @kylewillmon (#409)

## [3.4.0] - 2022-05-19

### Added
- Add group support by @cd-work (#381)

### Fixed
- Fix yarn v1 parser with quoted version key by @cd-work (#383)
- Use new format for package analysis endpoint by @cd-work (#384)

## [3.3.0] - 2022-05-16

### Added
- Create `phylum parse` command by @kylewillmon (#362)
- Improve handling of HTTP JSON error responses by @cd-work (#365)
- Improve error messages with HTTP failures by @cd-work (#358)

### Fixed
- Fix non-frozen Pipfile suffix by @cd-work (#366)
- Use new endpoint for ping  by @kylewillmon (#369)

## [3.2.0] - 2022-05-06

### Added
- Add support for patched deps in yarn lockfile by @cd-work (#343)
- Add support for http(s) and ssh resolvers in yarn lockfiles by @cd-work (#345)
- Add explicit option to disable thresholds from CLI by @cd-work (#329)

### Fixed
- Don't panic in the javascript lockfile parser by @kylewillmon (#340)
- Use better error for missing lockfiles by @cd-work (#352)

## [3.1.0] - 2022-04-29

### Added
- Add `--bearer` parameter to `phylum auth token` by @cd-work (#320)

### Fixed
- Resolve project create errors by @kylewillmon (#332)

## [3.0.0] - 2022-04-28

### BREAKING CHANGES
- Follow XDG directories spec by @cd-work (#251)
  - Existing installs will have config file moved automatically

### Added
- Add `uninstall` subcommand to phylum by @cd-work (#239)
- Add `--project` parameter to `phylum analyze` by @cd-work (#280)
- Improve tab completion in ZSH for file path arguments by @kylewillmon (#300)

### Fixed
- Create app directories with mode 700 by default by @cd-work (#289)
- Remove header from `phylum history --json` output by @cd-work (#290)
- Fix formatting of `phylum history` project scores by @cd-work (#297)
- Add newline to shell rc files before Phylum entries by @cd-work (#291)
- Filter non-PyPI dependencies from poetry lockfile by @cd-work (#273)

### Deprecated
- Hide the `--prerelease` arg in `phylum update` by @kylewillmon (#302)
- Deprecate `phylum history project` by @cd-work (#290)
- Remove PyO3 bindings by @eeclfrei (#295)

## [2.2.0] - 2022-04-21

### Added
- Add yarn v2 lockfile support by @cd-work (#247)
- Parse package extras in Python requirements.txt files by @kylewillmon (#271)
- Rename projects subcommand to project by @kylewillmon (#282)
- Improved scripting support
  - Remove checkmark from `auth token` command by @cd-work (#261)
  - Set appropriate exit codes on failure by @cd-work (#260)

### Fixed
- Format "Last updated" field with ISO 8601 by @cd-work (#257)
- Truncate excessive project names by @cd-work (#262)
- Remove table header from projects list json by @cd-work (#264)
- Document the name argument for projects subcommand by @kylewillmon (#283)

## [2.1.0] - 2022-04-13

### What's Changed
- Continue install/upgrade even if quarantine flag isn't found by @kylewillmon (#249)
- Replace Language/Type with Ecosystem by @cd-work (#248)
- Use git\_version for version numbers by @kylewillmon (#243)
- Use Ecosystem in `phylum package` output by @cd-work (#255)
- Add support for new npm package-lock format by @cd-work (#242)

## [2.0.1] - 2022-04-12

### What's Changed
- Create phylum auth token command by @mdx97 (#217)
- Add Python poetry.lock support by @cd-work (#238)

## [2.0.0] - 2022-04-11

### What's Changed
- Add maven support by @ejortega (#178)
- Fix pypi parsing by @ejortega (#182)
- Standardize package type names / add nuget package type by @eeclfrei (#181)
- Add lockfile parsing for C# by @eeclfrei (#189)
- Allow binary to be run without config file by @kylewillmon (#196)
- Restrict settings.yaml file permissions by @kylewillmon (#219)
- Add email to `phylum auth status` by @cd-work (#227)
- Fix cryptic errors with invalid auth token by @cd-work (#233)
- Migrate install script to POSIX sh by @cd-work (#235)

## [1.2.0] - 2022-01-22

### What's Changed
- Bring Oauth Support to CLI by @DanielJoyce (#118)
- Better error handling by @DanielJoyce (#145)
- Swap out static\_init module for lazy\_static by @DanielJoyce (#146)
- Gather files from static builder by @louislang (#147)
- Adding release script by @eeclfrei (#150)
- Updates for recent api changes by @eeclfrei (#160)
- Update sha2 crate due to RUSTSEC-2021-0100 by @ejortega (#161)
- Adding m1/arm build by @eeclfrei (#162)
- Include the error message associated with an http error by @eeclfrei (#163)
- Readme update for v1.2.0 by @furi0us333 (#164)
- Update install script to support m1/arm by @eeclfrei (#165)
- Bump version v1.2.0 by @louislang (#168)

## 1.1.5 - 2021-12-06
- Option to ignore cert check; various bugfixes

## 1.1.4 - 2021-11-02

## 1.1.3 - 2021-10-22
- Add issues filtering; display / error codes cleanup

## 1.1.2 - 2021-09-15
- Bugfix for deserialization issue
- Tab completion support for zsh and fish
- Support for tmpfs

## 1.1.1 - 2021-09-03
- Updates to signature verification

## 1.1.0 - 2021-09-01
- Add support for submitting Python packages; signature verification on upgrade

## 1.0.2 - 2021-08-23

## 1.0.1 - 2021-08-23
- Add support for automatically building macOS release

## 1.0.0 - 2021-08-02
- Add formatted output; refactor subcommands; many other changes for improved usability

## 0.0.7
- Adding synch submit requests

## 0.0.5
- Add support for projects and project labels / decrease verbosity of package status

## 0.0.4
- Minor update to API response format; add `--threshold` argument to `status` command

## 0.0.3
- Update response format of the `status` command to match API changes.

## 0.0.2
- Add support for listing / submitting heuristics.

## 0.0.1
- Initial release.

[unreleased]: https://github.com/phylum-dev/cli/compare/v5.4.0...HEAD
[5.4.0]: https://github.com/phylum-dev/cli/compare/v5.3.0...v5.4.0
[5.3.0]: https://github.com/phylum-dev/cli/compare/v5.2.0...v5.3.0
[5.2.0]: https://github.com/phylum-dev/cli/compare/v5.1.0...v5.2.0
[5.1.0]: https://github.com/phylum-dev/cli/compare/v5.0.1...v5.1.0
[5.0.1]: https://github.com/phylum-dev/cli/compare/v5.0.0...v5.0.1
[5.0.0]: https://github.com/phylum-dev/cli/compare/v4.8.0...v5.0.0
[4.8.0]: https://github.com/phylum-dev/cli/compare/v4.7.0...v4.8.0
[4.7.0]: https://github.com/phylum-dev/cli/compare/v4.6.1...v4.7.0
[4.6.1]: https://github.com/phylum-dev/cli/compare/v4.6.0...v4.6.1
[4.6.0]: https://github.com/phylum-dev/cli/compare/v4.5.0...v4.6.0
[4.5.0]: https://github.com/phylum-dev/cli/compare/v4.4.0...v4.5.0
[4.4.0]: https://github.com/phylum-dev/cli/compare/v4.3.0...v4.4.0
[4.3.0]: https://github.com/phylum-dev/cli/compare/v4.2.0...v4.3.0
[4.2.0]: https://github.com/phylum-dev/cli/compare/v4.1.0...v4.2.0
[4.1.0]: https://github.com/phylum-dev/cli/compare/v4.0.1...v4.1.0
[4.0.1]: https://github.com/phylum-dev/cli/compare/v4.0.0...v4.0.1
[4.0.0]: https://github.com/phylum-dev/cli/compare/v3.12.1...v4.0.0
[3.12.1]: https://github.com/phylum-dev/cli/compare/v3.12.0...v3.12.1
[3.12.0]: https://github.com/phylum-dev/cli/compare/v3.11.0...v3.12.0
[3.11.0]: https://github.com/phylum-dev/cli/compare/v3.10.0...v3.11.0
[3.10.1]: https://github.com/phylum-dev/cli/compare/v3.10.0...v3.10.1
[3.10.0]: https://github.com/phylum-dev/cli/compare/v3.9.1...v3.10.0
[3.9.1]: https://github.com/phylum-dev/cli/compare/v3.9.0...v3.9.1
[3.9.0]: https://github.com/phylum-dev/cli/compare/v3.8.0...v3.9.0
[3.8.0]: https://github.com/phylum-dev/cli/compare/v3.7.2...v3.8.0
[3.7.4]: https://github.com/phylum-dev/cli/compare/v3.7.3...v3.7.4
[3.7.3]: https://github.com/phylum-dev/cli/compare/v3.7.2...v3.7.3
[3.7.2]: https://github.com/phylum-dev/cli/compare/v3.7.1...v3.7.2
[3.7.1]: https://github.com/phylum-dev/cli/compare/v3.7.0...v3.7.1
[3.7.0]: https://github.com/phylum-dev/cli/compare/v3.6.0...v3.7.0
[3.6.0]: https://github.com/phylum-dev/cli/compare/v3.5.0...v3.6.0
[3.5.0]: https://github.com/phylum-dev/cli/compare/v3.4.0...v3.5.0
[3.4.0]: https://github.com/phylum-dev/cli/compare/v3.3.0...v3.4.0
[3.3.0]: https://github.com/phylum-dev/cli/compare/v3.2.0...v3.3.0
[3.2.0]: https://github.com/phylum-dev/cli/compare/v3.1.0...v3.2.0
[3.1.0]: https://github.com/phylum-dev/cli/compare/v3.0.0...v3.1.0
[3.0.0]: https://github.com/phylum-dev/cli/compare/v2.2.0...v3.0.0
[2.2.0]: https://github.com/phylum-dev/cli/compare/v2.1.0...v2.2.0
[2.1.0]: https://github.com/phylum-dev/cli/compare/v2.0.1...v2.1.0
[2.0.1]: https://github.com/phylum-dev/cli/compare/v2.0.0...v2.0.1
[2.0.0]: https://github.com/phylum-dev/cli/compare/v1.2.0...v2.0.0
[1.2.0]: https://github.com/phylum-dev/cli/compare/v1.1.4...v1.2.0<|MERGE_RESOLUTION|>--- conflicted
+++ resolved
@@ -8,13 +8,11 @@
 
 ## [Unreleased]
 
-<<<<<<< HEAD
+### Added
+- Support for NuGet's `packages.lock.json` lockfiles
+
 ### Changed
 - Switch documentation hosting from Readme.com to Docusaurus
-=======
-### Added
-- Support for NuGet's `packages.lock.json` lockfiles
->>>>>>> e232419d
 
 ## [5.4.0] - 2023-07-06
 
