# Changelog

Notable changes to the CLI and official extensions are documented in this file.

The sections should follow the order `Packaging`, `Added`, `Changed`, `Fixed` and `Removed`.

The format is based on [Keep a Changelog](https://keepachangelog.com/en/1.0.0/).

## Unreleased

### Fixed

- Improve parsing of non-UTF-8 encoded pom.xml files
<<<<<<< HEAD
- `SPDX` SBOM registry determination from downloadLocation
=======
- `SPDX` parsing adding the described package as a dependency
- `SPDX` parsing certain text files with optional package fields
>>>>>>> 3959a5ea

## 6.2.0 - 2024-03-19

### Fixed

- Crashes when parsing invalid lockfiles

### Removed

- `phylum group transfer` subcommand
- Owner email from `phylum group list` results

## 6.1.2 - 2024-02-22

### Fixed

- Improved sandboxing error message for unsupported kernel versions

## 6.1.1 - 2024-02-06

### Fixed

- Python lockfile generation with pip in ~/.local
- Python lockfile generation with pyenv

## 6.1.0 - 2024-01-29

### Added

- Parse manifest files with non-standard names

## 6.0.1 - 2023-12-19

### Fixed

- Lockfile generation for gradle installed under `/opt/gradle`

## 6.0.0 - 2023-12-13

### Added

- Add CVE data to `issueDetails` entries when `--json` flag is used for `phylum package`

### Changed

- Renamed multiple CLI arguments to avoid the term `lockfile` in places where
  manifests are also accepted
- Renamed `lockfiles` key in `phylum status --json` output to `dependency_files`

## 5.9.0 - 2023-12-05

### Added

- Show project ID after project creation
- `skip-sandbox` option for `parse`/`analyze` to generate lockfiles without sandbox protection
- `no-generation` option for `parse`/`analyze` to disable lockfile generation
- Optional `--project` and `--group` arguments for `phylum project status`

### Fixed

- Aliased dependency names in `package-lock.json`
- Aliased dependency names in `yarn.lock`

## 5.8.1 - 2023-11-07

### Fixed

- Gradle lockfile generation with `build.gradle.kts` manifests
- Lockfile generation for non-workspace pnpm projects
- Fixed issue parsing BOM files containing unsupported ecosystems

## 5.8.0 - 2023-10-24

### Added

- Support for the upcoming repository URL feature for `init`/`project create`
- New `phylum project update` command to update project name and repository URL
- New `phylum project status` command to print current project information

### Fixed

- Path dependencies for pnpm lockfiles

## 5.7.3 - 2023-10-17

### Changed

- Automatic manifest resolution with `init`, `parse`, `analyze`, and `status`
  will no longer return manifests in subdirectories of other manifests

### Fixed

- Pip requirements.txt parser failing with third-party registries

## 5.7.2 - 2023-10-10

### Fixed

- Workspace lockfile generation for cargo, npm, yarn, and pnpm
- Go lockfile generation
- Ignored manifests with a different ecosystem's lockfile in a parent directory

## 5.7.1 - 2023-09-08

### Fixed

- Package header printed even when all issues were suppressed
- Parsing fails for extraneous npm packages in package-lock.json

## 5.7.0 - 2023-08-24

### Added

- Support for ingesting CycloneDX `bom.json` and `bom.xml` files
- `phylum auth list-tokens` subcommand to list API tokens
- `phylum auth revoke-token` subcommand to revoke API tokens
- `phylum auth create-token` subcommand to create API tokens
- Ruby ecosystem extension for `bundle`
- Rust ecosystem extension for `cargo`

### Fixed

- `Gemfile.lock` parsing with zero dependencies
- Incorrect line numbers when printing errors in TypeScript extensions
- Absolute paths submitted when analyzing manifest files
- Ecosystem extensions not pre-checking `remove`/`uninstall` operations
- Disabled update and uninstall commands in completion for Homebrew users

## 5.6.0 - 2023-08-08

### Added

- Generating lockfiles for `*.csproj` files

### Changed

- Include lockfile paths when analyzing projects
- Generate and use API Keys instead of OpenID Connect tokens

### Fixed

- Search for manifests' lockfiles in parent, rather than child directories

## 5.5.0 - 2023-07-18

### Added

- Support for NuGet's `packages.lock.json` lockfiles
- Support for `pnpm-lock.yaml` lockfiles

### Changed

- New output format for `phylum analyze` and `phylum history <job-id>`
- Ignore `setup.py` when a `pyproject.toml` is present

### Fixed

- Correctly handle line continuations and --hash in `requirements.txt` parser
- Ecosystem extensions failing with valid arguments

### Removed

- Lockfile generation for yarn v1

## 5.3.0 - 2023-06-15

### Added

- Add support for parsing additional SPDX locator formats
- Print package manager STDERR when lockfile generation fails

### Changed

- Use `pip` instead of `pip-tools` for Python lockfile generation

### Fixed

- Show correct error messages when parsing SPDX SBOMs

## 5.2.0 - 2023-05-11

### Added

- Support more Python manifest files: `requirements.in`, `setup.py`, `setup.cfg`
- Recognize all `requirements*.txt` file names as Python lockfiles

### Fixed

- Allow external `node_modules` dependencies in `package-lock.json`

## 5.1.0 - 2023-05-04

### Added

- CLI will look for the corresponding lockfile when analyzing a manifest file
- Allow analyzing manifest files by generating lockfiles on-demand
- `phylum status` command for printing project and lockfile details
- Support `npm-shrinkwrap.json` in `phylum npm` extension

### Fixed

- `pip` parser fails for some lines containing comments
- `yarn` parser fails with empty lockfiles

## 5.0.1 - 2023-04-20

### Fixed

- Handle null job labels in `phylum history --project`

## 5.0.0 - 2023-04-13

### Added

- Add extension changelog by @cd-work (#1019)
- Add base option to `phylum analyze` by @cd-work (#1008)

### Changed

- Switch to policy endpoint for job results by @cd-work (#1006)
- Reformat `phylum history` output by @kylewillmon (#1010)

### Fixed

- Allow `phylum pip install -e .` on macOS by @kylewillmon (#1017)
- Skip analysis with empty package list by @cd-work (#1007)

### Removed

- Remove `phylum project set-thresholds` subcommand by @cd-work (#1004)
- Remove request type from global config by @kylewillmon (#1001)

## 4.8.0 - 2023-04-04

### Added

- Add SPDX SBOM parser by @ejortega (#963)
- Add `pip` extension as official extension by @kylewillmon (#980)
- Use recursive lockfile search for `phylum init` by @cd-work (#979)

### Fixed

- Use `--dry-run` output for `poetry` extension by @cd-work (#957)
- Switch default subcommand from `list` to `help` by @cd-work (#959)
- Fix inconsistent `phylum init` whitespace by @cd-work (#964)
- Remove `--force` option from `phylum analyze` by @kylewillmon (#966)
- Move extension API source to extension directory by @cd-work (#969)
- Improve sandboxed process failure message by @cd-work (#972)
- Allow calling `phylum` from subdirectories by @matt-phylum (#974)
- Improve lockfile parsing errors by @cd-work (#992)
- Fix `phylum project link` overwriting project file by @cd-work (#995)
- Add SPDX tag:value parser by @ejortega (#978)
- Make `phylum package` type argument mandatory by @cd-work (#997)

## 4.7.0 - 2023-02-27

### Added

- Add automatic lockfile detection by @cd-work (#950)

### Fixed

- Fix project history endpoint by @cd-work (#947)

## 4.6.1 - 2023-02-14

### Fixed

- Fix Go parser ignoring dependencies by @cd-work (#944)

## 4.6.0 - 2023-02-03

### Added

- Improve `phylum init` UX by @cd-work (#936)

## 4.5.0 - 2023-02-01

### Added

- Add multi-lockfile ecosystems to analysis summary by @cd-work (#925)
- Add option to specify multiple lockfiles on CLI by @cd-work (#927)

### Fixed

- Fix poetry extension by @cd-work (#926)
- Fix install with poetry extension by @cd-work (#930)

### Upgrading

There are no breaking changes in this release. Projects may like to take
advantage of the new `.phylum_project` file format which accounts for multiple
lockfiles. To do so, simply run the `phylum init` command from the root of the
project directory. As long as the project and group names used are the same as
before, the existing project ID will be re-linked.

## 4.4.0 - 2023-01-20

### Added

- Add `phylum group delete` subcommand by @cd-work (#916)
- Add multi-lockfile support to `phylum init` by @cd-work (#910)

### Fixed

- Abort on unknown extension subcommands by @cd-work (#915)
- Fix gem parser for dependencies without version by @cd-work (#919)

## 4.3.0 - 2023-01-17

### Added

- Add multi-lockfile support to `.phylum_project` by @kylewillmon (#902)
- Make config file write atomic by @cd-work (#892)

### Fixed

- Fix sandbox executable path resolution by @cd-work (#905)

## 4.2.0 - 2023-01-05

### Added

- Submit single package with `phylum package` by @kylewillmon (#880)

### Fixed

- Fix parser lockfile consistency by @cd-work (#882)
- Add deno.window lib reference to extension_api.ts by @kylewillmon (#890)

## 4.1.0 - 2022-12-20

### Added

- Add `phylum group transfer` subcommand by @cd-work (#833)
- Add extension helpers for direct API requests by @cd-work (#868)
- Add `--reauth` flag to `phylum auth login` by @kylewillmon (#879)

### Fixed

- Fix subdir analysis without lockfile parameter by @cd-work (#845)
- Add possible values to `phylum init -t` by @cd-work (#849)
- Reorder project initialization by @cd-work (#848)
- Ignore parent directory projects for `phylum init` by @cd-work (#840)
- Skip backup for non-intercepted ecosystem commands by @cd-work (#859)
- Traverse directories to find ecosystem root by @cd-work (#861)
- Restore files on ecosystem extension API failure by @cd-work (#866)
- Fix group prompt during `phylum init` by @cd-work (#869)
- Don't warn about config search if we didn't recurse by @kylewillmon (#870)

## 4.0.1 - 2022-11-30

### Fixed

- Downgrade linux builder to 20.04 by @kylewillmon (#835)

## 4.0.0 - 2022-11-30

### Added

- Add poetry lockfile v2 support by @cd-work (#780)
- `phylum auth set-token` by @kylewillmon (#786)
- Add `--lockfile-type` option to `phylum analyze` by @cd-work (#798)
- Add `phylum init` subcommand by @cd-work (#801)
- Add lockfile path and type to .phylum_project by @cd-work (#806)
- Add `unsandboxed_run` manifest permission by @cd-work (#777)
- Add group member management subcommands by @cd-work (#809)

### Fixed

- Add ignore scripts when updating package-lock.json by @louislang (#791)
- Require "selfmanage" feature flag for `phylum update` by @kylewillmon (#797)
- Remove $PATH exception for `run` permission by @cd-work (#784)
- Clarify connection between read and run permissions by @kylewillmon (#802)
- Fix `phylum batch` command by @kylewillmon (#813)
- Remove minisign artifacts by @kylewillmon (#815)
- Fix regressions in #816 by @kylewillmon (#817)
- Fix package-lock parsing with 3rd-party registries by @cd-work (#828)

## 3.12.1 - 2022-10-28

### Fixed

- Avoid stdout when run with `--json` by @maxrake (#787)

## 3.12.0 - 2022-10-27

### Added

- Permissions extensions API by @andreaphylum (#767)

### Fixed

- Fix environment variable permission prompting by @cd-work (#766)
- Add default sandbox exception for $PATH by @cd-work (#772)
- Fix --package-type option by @kylewillmon (#774)
- Improve strictness of Gradle parser by @cd-work (#771)
- Avoid stdout when run with `--json` by @kylewillmon (#773)
- Re-execute phylum for sandboxing extensions by @cd-work (#765)
- Added ignore certs flag by @andreaphylum (#779)
- Clean up options by @maxrake (#768)

## 3.11.0 - 2022-10-19

### Added

- Add sandbox to extensions API by @cd-work (#673)
- Allow upgrade in phylum extension install by @kylewillmon (#693)
- Include pre-installed extensions by @kylewillmon (#702)
- Add CLI flags for log level control by @cd-work (#731)
- Create project extensions API by @andreaphylum (#709)
- Sign archives with openssl by @kylewillmon (#724)
- Add support for parsing golang lockfiles by @ein-tier (#720)
- Add support for parsing cargo lockfiles by @JosephPhylum (#743)

### Fixed

- Fix local yarn filesystem dependencies by @cd-work (#691)
- Add `./` prefix to extension install suggestions by @cd-work (#713)
- Add extension description to help output by @cd-work (#730)
- Improve extension subcommand conflict resolution by @cd-work (#740)
- Fix NPM dependency bundling by @cd-work (#750)
- Fix verbosity errors by @cd-work (#749)
- Improve `phylum history` UUID error message by @cd-work (#753)
- Fix CLI certificate override modifying config by @cd-work (#747)

## 3.10.1 - 2022-10-13

### Fixed

- Fix NPM dependency bundling by @cd-work (#752)

## 3.10.0 - 2022-09-16

### Fixed

- Handle `legacy` poetry source type by @louislang (#681)
- Fix extension name regex by @cd-work (#684)

### Added

- Send an appropriate User-Agent header by @kylewillmon (#666)

### Deprecated

- Remove XDG migration code by @kylewillmon (#677)

## 3.9.1 - 2022-08-31

### Fixed

- NPM and Yarn extensions do not properly exit on threshold violation by @cd-work (#660)
- Duplicate dependencies in `package-lock.json` aren't handled properly by @cd-work (#661)

## 3.9.0 - 2022-08-29

### Added

- Add support for native certificate store by @cd-work (#652)
- Add project extension APIs by @cd-work (#647)

### Fixed

- Update shim for musl to gnu is broken by @maxrake (#650)

## 3.8.0 - 2022-08-22

### Added

- CLI Extensions by @cd-work @kylewillmon and @andreaphylum

### Fixed

- Restore error trace output by @kylewillmon (#595)
- Use POST for job submission instead of PUT by @kylewillmon (#533)
- Switch to new project thresholds endpoint by @cd-work (#626)

## 3.7.4 - 2022-08-17

### Fixed

- Fix PHYLUM_API_KEY overwriting config token by @cd-work in #631
- Fix parsing gradle lockfile without classpath by @cd-work in #627
- Fix link dependencies in yarn parser by @cd-work in #621

### Added

- Add git dependency support to package-lock.json by @cd-work in #623

## 3.7.3 - 2022-08-09

### Fixed

- Fix `phylum update` zip decompression errors by @cd-work (#613)

## 3.7.2 - 2022-08-03

### Fixed

- Remove warnings from generic lockfile parser by @cd-work (#558)
- Remove deprecated `phylum history project` by @cd-work (#563)
- Refactor CLI output formatting by @cd-work (#564)
- Ignore empty refresh token from environment by @matt-phylum (#584)
- Better error messages by @kylewillmon (#588)

## 3.7.1 - 2022-07-14

### Fixed

- Support effective-pom files with site information by @ejortega (#550)
- Fix CI release readme release process by @cd-work (#553)

## 3.7.0 - 2022-07-13

### Added

- Add support for effective-pom.xml workspaces by @cd-work (#493)
- Add `phylum project delete` command by @kylewillmon (#527)
- Add aarch64-unknown-linux-musl builds to release by @kylewillmon (#528)

### Fixed

- Add detailed messages for HTTP conflicts by @cd-work (#491)
- Show a spinner while waiting for API by @samtay (#476)
- Don't require Job ID for `phylum history` command by @kylewillmon (#525)
- Remove user ID from analysis output by @cd-work (#545)

## 3.6.0 - 2022-06-20

### Added

- Add support for `gradle.lockfile` by @cd-work (#405)
- Add CONTRIBUTING.md documentation by @cd-work (#436)

### Fixed

- Fix stack overflow on Windows by @cd-work (#425)
- Fix error when parsing otherArchives pom.xml field by @cd-work (#458)
- Added build script as workaround for Window debug builds by @andreaphylum (#462)
- Fix messed up spinner output by @samtay (#464)
- Fix SHELL env var assumed to exist during install by @maxrake (#471)

## 3.5.0 - 2022-05-23

### Added

- Use new API endpoint for OIDC redirect by @cd-work (#399)
- Emit unique exit code when failing thresholds by @cd-work (#406)

### Fixed

- Ignore certs everywhere when requested by @kylewillmon (#389)
- Remove Web UI link from analyze output by @cd-work (#397)
- Don't use streaming parsers by @kylewillmon (#401)
- Bump phylum_types version by @kylewillmon (#409)

## 3.4.0 - 2022-05-19

### Added

- Add group support by @cd-work (#381)

### Fixed

- Fix yarn v1 parser with quoted version key by @cd-work (#383)
- Use new format for package analysis endpoint by @cd-work (#384)

## 3.3.0 - 2022-05-16

### Added

- Create `phylum parse` command by @kylewillmon (#362)
- Improve handling of HTTP JSON error responses by @cd-work (#365)
- Improve error messages with HTTP failures by @cd-work (#358)

### Fixed

- Fix non-frozen Pipfile suffix by @cd-work (#366)
- Use new endpoint for ping by @kylewillmon (#369)

## 3.2.0 - 2022-05-06

### Added

- Add support for patched deps in yarn lockfile by @cd-work (#343)
- Add support for http(s) and ssh resolvers in yarn lockfiles by @cd-work (#345)
- Add explicit option to disable thresholds from CLI by @cd-work (#329)

### Fixed

- Don't panic in the javascript lockfile parser by @kylewillmon (#340)
- Use better error for missing lockfiles by @cd-work (#352)

## 3.1.0 - 2022-04-29

### Added

- Add `--bearer` parameter to `phylum auth token` by @cd-work (#320)

### Fixed

- Resolve project create errors by @kylewillmon (#332)

## 3.0.0 - 2022-04-28

### BREAKING CHANGES

- Follow XDG directories spec by @cd-work (#251)
  - Existing installs will have config file moved automatically

### Added

- Add `uninstall` subcommand to phylum by @cd-work (#239)
- Add `--project` parameter to `phylum analyze` by @cd-work (#280)
- Improve tab completion in ZSH for file path arguments by @kylewillmon (#300)

### Fixed

- Create app directories with mode 700 by default by @cd-work (#289)
- Remove header from `phylum history --json` output by @cd-work (#290)
- Fix formatting of `phylum history` project scores by @cd-work (#297)
- Add newline to shell rc files before Phylum entries by @cd-work (#291)
- Filter non-PyPI dependencies from poetry lockfile by @cd-work (#273)

### Deprecated

- Hide the `--prerelease` arg in `phylum update` by @kylewillmon (#302)
- Deprecate `phylum history project` by @cd-work (#290)
- Remove PyO3 bindings by @eeclfrei (#295)

## 2.2.0 - 2022-04-21

### Added

- Add yarn v2 lockfile support by @cd-work (#247)
- Parse package extras in Python requirements.txt files by @kylewillmon (#271)
- Rename projects subcommand to project by @kylewillmon (#282)
- Improved scripting support
  - Remove checkmark from `auth token` command by @cd-work (#261)
  - Set appropriate exit codes on failure by @cd-work (#260)

### Fixed

- Format "Last updated" field with ISO 8601 by @cd-work (#257)
- Truncate excessive project names by @cd-work (#262)
- Remove table header from projects list json by @cd-work (#264)
- Document the name argument for projects subcommand by @kylewillmon (#283)

## 2.1.0 - 2022-04-13

### What's Changed

- Continue install/upgrade even if quarantine flag isn't found by @kylewillmon (#249)
- Replace Language/Type with Ecosystem by @cd-work (#248)
- Use git_version for version numbers by @kylewillmon (#243)
- Use Ecosystem in `phylum package` output by @cd-work (#255)
- Add support for new npm package-lock format by @cd-work (#242)

## 2.0.1 - 2022-04-12

### What's Changed

- Create phylum auth token command by @mdx97 (#217)
- Add Python poetry.lock support by @cd-work (#238)

## 2.0.0 - 2022-04-11

### What's Changed

- Add maven support by @ejortega (#178)
- Fix pypi parsing by @ejortega (#182)
- Standardize package type names / add nuget package type by @eeclfrei (#181)
- Add lockfile parsing for C# by @eeclfrei (#189)
- Allow binary to be run without config file by @kylewillmon (#196)
- Restrict settings.yaml file permissions by @kylewillmon (#219)
- Add email to `phylum auth status` by @cd-work (#227)
- Fix cryptic errors with invalid auth token by @cd-work (#233)
- Migrate install script to POSIX sh by @cd-work (#235)

## 1.2.0 - 2022-01-22

### What's Changed

- Bring Oauth Support to CLI by @DanielJoyce (#118)
- Better error handling by @DanielJoyce (#145)
- Swap out static_init module for lazy_static by @DanielJoyce (#146)
- Gather files from static builder by @louislang (#147)
- Adding release script by @eeclfrei (#150)
- Updates for recent api changes by @eeclfrei (#160)
- Update sha2 crate due to RUSTSEC-2021-0100 by @ejortega (#161)
- Adding m1/arm build by @eeclfrei (#162)
- Include the error message associated with an http error by @eeclfrei (#163)
- Readme update for v1.2.0 by @furi0us333 (#164)
- Update install script to support m1/arm by @eeclfrei (#165)
- Bump version v1.2.0 by @louislang (#168)

## 1.1.5 - 2021-12-06

- Option to ignore cert check; various bugfixes

## 1.1.4 - 2021-11-02

## 1.1.3 - 2021-10-22

- Add issues filtering; display / error codes cleanup

## 1.1.2 - 2021-09-15

- Bugfix for deserialization issue
- Tab completion support for zsh and fish
- Support for tmpfs

## 1.1.1 - 2021-09-03

- Updates to signature verification

## 1.1.0 - 2021-09-01

- Add support for submitting Python packages; signature verification on upgrade

## 1.0.2 - 2021-08-23

## 1.0.1 - 2021-08-23

- Add support for automatically building macOS release

## 1.0.0 - 2021-08-02

- Add formatted output; refactor subcommands; many other changes for improved usability

## 0.0.7

- Adding synch submit requests

## 0.0.5

- Add support for projects and project labels / decrease verbosity of package status

## 0.0.4

- Minor update to API response format; add `--threshold` argument to `status` command

## 0.0.3

- Update response format of the `status` command to match API changes.

## 0.0.2

- Add support for listing / submitting heuristics.

## 0.0.1

- Initial release.<|MERGE_RESOLUTION|>--- conflicted
+++ resolved
@@ -11,12 +11,9 @@
 ### Fixed
 
 - Improve parsing of non-UTF-8 encoded pom.xml files
-<<<<<<< HEAD
 - `SPDX` SBOM registry determination from downloadLocation
-=======
 - `SPDX` parsing adding the described package as a dependency
 - `SPDX` parsing certain text files with optional package fields
->>>>>>> 3959a5ea
 
 ## 6.2.0 - 2024-03-19
 
