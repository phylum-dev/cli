# Changelog

Notable changes to the CLI and official extensions are documented in this file.

The sections should follow the order `Packaging`, `Added`, `Changed`, `Fixed` and `Removed`.

The format is based on [Keep a Changelog](https://keepachangelog.com/en/1.0.0/).

## [Unreleased]

<<<<<<< HEAD
### Fixed
- Show correct error messages when parsing SPDX SBOMs
=======
### Added
- Add support for parsing additional SPDX locator formats
>>>>>>> 0c18ad86

## [5.2.0] - 2023-05-11

### Added
- Support more Python manifest files: `requirements.in`, `setup.py`, `setup.cfg`
- Recognize all `requirements*.txt` file names as Python lockfiles

### Fixed
- Allow external `node_modules` dependencies in `package-lock.json`

## [5.1.0] - 2023-05-04

### Added
- CLI will look for the corresponding lockfile when analyzing a manifest file
- Allow analyzing manifest files by generating lockfiles on-demand
- `phylum status` command for printing project and lockfile details
- Support `npm-shrinkwrap.json` in `phylum npm` extension

### Fixed
- `pip` parser fails for some lines containing comments
- `yarn` parser fails with empty lockfiles

## [5.0.1] - 2023-04-20

### Fixed
- Handle null job labels in `phylum history --project`

## [5.0.0] - 2023-04-13

### Added
- Add extension changelog by @cd-work (#1019)
- Add base option to `phylum analyze` by @cd-work (#1008)

### Changed
- Switch to policy endpoint for job results by @cd-work (#1006)
- Reformat `phylum history` output by @kylewillmon (#1010)

### Fixed
- Allow `phylum pip install -e .` on macOS by @kylewillmon (#1017)
- Skip analysis with empty package list by @cd-work (#1007)

### Removed
- Remove `phylum project set-thresholds` subcommand by @cd-work (#1004)
- Remove request type from global config by @kylewillmon (#1001)

## [4.8.0] - 2023-04-04

### Added
- Add SPDX SBOM parser by @ejortega (#963)
- Add `pip` extension as official extension by @kylewillmon (#980)
- Use recursive lockfile search for `phylum init` by @cd-work (#979)

### Fixed
- Use `--dry-run` output for `poetry` extension by @cd-work (#957)
- Switch default subcommand from `list` to `help` by @cd-work (#959)
- Fix inconsistent `phylum init` whitespace by @cd-work (#964)
- Remove `--force` option from `phylum analyze` by @kylewillmon (#966)
- Move extension API source to extension directory by @cd-work (#969)
- Improve sandboxed process failure message by @cd-work (#972)
- Allow calling `phylum` from subdirectories by @matt-phylum (#974)
- Improve lockfile parsing errors by @cd-work (#992)
- Fix `phylum project link` overwriting project file by @cd-work (#995)
- Add SPDX tag:value parser by @ejortega (#978)
- Make `phylum package` type argument mandatory by @cd-work (#997)

## [4.7.0] - 2023-02-27

### Added
- Add automatic lockfile detection by @cd-work (#950)

### Fixed
- Fix project history endpoint by @cd-work (#947)

## [4.6.1] - 2023-02-14

### Fixed
- Fix Go parser ignoring dependencies by @cd-work (#944)

## [4.6.0] - 2023-02-03

### Added
- Improve `phylum init` UX by @cd-work (#936)

## [4.5.0] - 2023-02-01

### Added
- Add multi-lockfile ecosystems to analysis summary by @cd-work (#925)
- Add option to specify multiple lockfiles on CLI by @cd-work (#927)

### Fixed
- Fix poetry extension by @cd-work (#926)
- Fix install with poetry extension by @cd-work (#930)

### Upgrading
There are no breaking changes in this release. Projects may like to take
advantage of the new `.phylum_project` file format which accounts for multiple
lockfiles. To do so, simply run the `phylum init` command from the root of the
project directory. As long as the project and group names used are the same as
before, the existing project ID will be re-linked.

## [4.4.0] - 2023-01-20

### Added
- Add `phylum group delete` subcommand by @cd-work (#916)
- Add multi-lockfile support to `phylum init` by @cd-work (#910)

### Fixed
- Abort on unknown extension subcommands by @cd-work (#915)
- Fix gem parser for dependencies without version by @cd-work (#919)

## [4.3.0] - 2023-01-17

### Added
- Add multi-lockfile support to `.phylum_project` by @kylewillmon (#902)
- Make config file write atomic by @cd-work (#892)

### Fixed
- Fix sandbox executable path resolution by @cd-work (#905)

## [4.2.0] - 2023-01-05

### Added
- Submit single package with `phylum package` by @kylewillmon (#880)

### Fixed
- Fix parser lockfile consistency by @cd-work (#882)
- Add deno.window lib reference to extension\_api.ts by @kylewillmon (#890)

## [4.1.0] - 2022-12-20

### Added
- Add `phylum group transfer` subcommand by @cd-work (#833)
- Add extension helpers for direct API requests by @cd-work (#868)
- Add `--reauth` flag to `phylum auth login` by @kylewillmon (#879)

### Fixed
- Fix subdir analysis without lockfile parameter by @cd-work (#845)
- Add possible values to `phylum init -t` by @cd-work (#849)
- Reorder project initialization by @cd-work (#848)
- Ignore parent directory projects for `phylum init` by @cd-work (#840)
- Skip backup for non-intercepted ecosystem commands by @cd-work (#859)
- Traverse directories to find ecosystem root by @cd-work (#861)
- Restore files on ecosystem extension API failure by @cd-work (#866)
- Fix group prompt during `phylum init` by @cd-work (#869)
- Don't warn about config search if we didn't recurse by @kylewillmon (#870)

## [4.0.1] - 2022-11-30

### Fixed
- Downgrade linux builder to 20.04 by @kylewillmon (#835)

## [4.0.0] - 2022-11-30

### Added
- Add poetry lockfile v2 support by @cd-work (#780)
- `phylum auth set-token` by @kylewillmon (#786)
- Add `--lockfile-type` option to `phylum analyze` by @cd-work (#798)
- Add `phylum init` subcommand by @cd-work (#801)
- Add lockfile path and type to .phylum\_project by @cd-work (#806)
- Add `unsandboxed_run` manifest permission by @cd-work (#777)
- Add group member management subcommands by @cd-work (#809)

### Fixed
- Add ignore scripts when updating package-lock.json by @louislang (#791)
- Require "selfmanage" feature flag for `phylum update` by @kylewillmon (#797)
- Remove $PATH exception for `run` permission by @cd-work (#784)
- Clarify connection between read and run permissions by @kylewillmon (#802)
- Fix `phylum batch` command by @kylewillmon (#813)
- Remove minisign artifacts by @kylewillmon (#815)
- Fix regressions in #816 by @kylewillmon (#817)
- Fix package-lock parsing with 3rd-party registries by @cd-work (#828)

## [3.12.1] - 2022-10-28

### Fixed
- Avoid stdout when run with `--json` by @maxrake (#787)

## [3.12.0] - 2022-10-27

### Added
- Permissions extensions API by @andreaphylum (#767)

### Fixed
- Fix environment variable permission prompting by @cd-work (#766)
- Add default sandbox exception for $PATH by @cd-work (#772)
- Fix --package-type option by @kylewillmon (#774)
- Improve strictness of Gradle parser by @cd-work (#771)
- Avoid stdout when run with `--json` by @kylewillmon (#773)
- Re-execute phylum for sandboxing extensions by @cd-work (#765)
- Added ignore certs flag by @andreaphylum (#779)
- Clean up options by @maxrake (#768)

## [3.11.0] - 2022-10-19

### Added
- Add sandbox to extensions API by @cd-work (#673)
- Allow upgrade in phylum extension install by @kylewillmon (#693)
- Include pre-installed extensions by @kylewillmon (#702)
- Add CLI flags for log level control by @cd-work (#731)
- Create project extensions API by @andreaphylum (#709)
- Sign archives with openssl by @kylewillmon (#724)
- Add support for parsing golang lockfiles by @ein-tier (#720)
- Add support for parsing cargo lockfiles by @JosephPhylum (#743)

### Fixed
- Fix local yarn filesystem dependencies by @cd-work (#691)
- Add `./` prefix to extension install suggestions by @cd-work (#713)
- Add extension description to help output by @cd-work (#730)
- Improve extension subcommand conflict resolution by @cd-work (#740)
- Fix NPM dependency bundling by @cd-work (#750)
- Fix verbosity errors by @cd-work (#749)
- Improve `phylum history` UUID error message by @cd-work (#753)
- Fix CLI certificate override modifying config by @cd-work (#747)

## [3.10.1] - 2022-10-13

### Fixed
- Fix NPM dependency bundling by @cd-work (#752)

## [3.10.0] - 2022-09-16

### Fixed
- Handle `legacy` poetry source type by @louislang (#681)
- Fix extension name regex by @cd-work (#684)

### Added
- Send an appropriate User-Agent header by @kylewillmon (#666)

### Deprecated
- Remove XDG migration code by @kylewillmon (#677)

## [3.9.1] - 2022-08-31

### Fixed
- NPM and Yarn extensions do not properly exit on threshold violation by @cd-work (#660)
- Duplicate dependencies in `package-lock.json` aren't handled properly by @cd-work (#661)

## [3.9.0] - 2022-08-29

### Added
- Add support for native certificate store by @cd-work (#652)
- Add project extension APIs by @cd-work (#647)

### Fixed
- Update shim for musl to gnu is broken by @maxrake (#650)

## [3.8.0] - 2022-08-22

### Added
- CLI Extensions by @cd-work @kylewillmon and @andreaphylum

### Fixed
- Restore error trace output by @kylewillmon (#595)
- Use POST for job submission instead of PUT by @kylewillmon (#533)
- Switch to new project thresholds endpoint by @cd-work (#626)

## [3.7.4] - 2022-08-17

### Fixed

- Fix PHYLUM\_API\_KEY overwriting config token by @cd-work in #631
- Fix parsing gradle lockfile without classpath by @cd-work in #627
- Fix link dependencies in yarn parser by @cd-work in #621

### Added

- Add git dependency support to package-lock.json by @cd-work in #623

## [3.7.3] - 2022-08-09

### Fixed

- Fix `phylum update` zip decompression errors by @cd-work (#613)

## [3.7.2] - 2022-08-03

### Fixed
- Remove warnings from generic lockfile parser by @cd-work (#558)
- Remove deprecated `phylum history project` by @cd-work (#563)
- Refactor CLI output formatting by @cd-work (#564)
- Ignore empty refresh token from environment by @matt-phylum (#584)
- Better error messages by @kylewillmon (#588)

## [3.7.1] - 2022-07-14

### Fixed
- Support effective-pom files with site information by @ejortega (#550)
- Fix CI release readme release process by @cd-work (#553)

## [3.7.0] - 2022-07-13

### Added
- Add support for effective-pom.xml workspaces by @cd-work (#493)
- Add `phylum project delete` command by @kylewillmon (#527)
- Add aarch64-unknown-linux-musl builds to release by @kylewillmon (#528)

### Fixed
- Add detailed messages for HTTP conflicts by @cd-work (#491)
- Show a spinner while waiting for API by @samtay (#476)
- Don't require Job ID for `phylum history` command by @kylewillmon (#525)
- Remove user ID from analysis output by @cd-work (#545)

## [3.6.0] - 2022-06-20

### Added
- Add support for `gradle.lockfile` by @cd-work (#405)
- Add CONTRIBUTING.md documentation by @cd-work (#436)

### Fixed
- Fix stack overflow on Windows by @cd-work (#425)
- Fix error when parsing otherArchives pom.xml field by @cd-work (#458)
- Added build script as workaround for Window debug builds by @andreaphylum (#462)
- Fix messed up spinner output by @samtay (#464)
- Fix SHELL env var assumed to exist during install by @maxrake (#471)

## [3.5.0] - 2022-05-23

### Added
- Use new API endpoint for OIDC redirect by @cd-work (#399)
- Emit unique exit code when failing thresholds by @cd-work (#406)

### Fixed
- Ignore certs everywhere when requested by @kylewillmon (#389)
- Remove Web UI link from analyze output by @cd-work (#397)
- Don't use streaming parsers by @kylewillmon (#401)
- Bump phylum\_types version by @kylewillmon (#409)

## [3.4.0] - 2022-05-19

### Added
- Add group support by @cd-work (#381)

### Fixed
- Fix yarn v1 parser with quoted version key by @cd-work (#383)
- Use new format for package analysis endpoint by @cd-work (#384)

## [3.3.0] - 2022-05-16

### Added
- Create `phylum parse` command by @kylewillmon (#362)
- Improve handling of HTTP JSON error responses by @cd-work (#365)
- Improve error messages with HTTP failures by @cd-work (#358)

### Fixed
- Fix non-frozen Pipfile suffix by @cd-work (#366)
- Use new endpoint for ping  by @kylewillmon (#369)

## [3.2.0] - 2022-05-06

### Added
- Add support for patched deps in yarn lockfile by @cd-work (#343)
- Add support for http(s) and ssh resolvers in yarn lockfiles by @cd-work (#345)
- Add explicit option to disable thresholds from CLI by @cd-work (#329)

### Fixed
- Don't panic in the javascript lockfile parser by @kylewillmon (#340)
- Use better error for missing lockfiles by @cd-work (#352)

## [3.1.0] - 2022-04-29

### Added
- Add `--bearer` parameter to `phylum auth token` by @cd-work (#320)

### Fixed
- Resolve project create errors by @kylewillmon (#332)

## [3.0.0] - 2022-04-28

### BREAKING CHANGES
- Follow XDG directories spec by @cd-work (#251)
  - Existing installs will have config file moved automatically

### Added
- Add `uninstall` subcommand to phylum by @cd-work (#239)
- Add `--project` parameter to `phylum analyze` by @cd-work (#280)
- Improve tab completion in ZSH for file path arguments by @kylewillmon (#300)

### Fixed
- Create app directories with mode 700 by default by @cd-work (#289)
- Remove header from `phylum history --json` output by @cd-work (#290)
- Fix formatting of `phylum history` project scores by @cd-work (#297)
- Add newline to shell rc files before Phylum entries by @cd-work (#291)
- Filter non-PyPI dependencies from poetry lockfile by @cd-work (#273)

### Deprecated
- Hide the `--prerelease` arg in `phylum update` by @kylewillmon (#302)
- Deprecate `phylum history project` by @cd-work (#290)
- Remove PyO3 bindings by @eeclfrei (#295)

## [2.2.0] - 2022-04-21

### Added
- Add yarn v2 lockfile support by @cd-work (#247)
- Parse package extras in Python requirements.txt files by @kylewillmon (#271)
- Rename projects subcommand to project by @kylewillmon (#282)
- Improved scripting support
  - Remove checkmark from `auth token` command by @cd-work (#261)
  - Set appropriate exit codes on failure by @cd-work (#260)

### Fixed
- Format "Last updated" field with ISO 8601 by @cd-work (#257)
- Truncate excessive project names by @cd-work (#262)
- Remove table header from projects list json by @cd-work (#264)
- Document the name argument for projects subcommand by @kylewillmon (#283)

## [2.1.0] - 2022-04-13

### What's Changed
- Continue install/upgrade even if quarantine flag isn't found by @kylewillmon (#249)
- Replace Language/Type with Ecosystem by @cd-work (#248)
- Use git\_version for version numbers by @kylewillmon (#243)
- Use Ecosystem in `phylum package` output by @cd-work (#255)
- Add support for new npm package-lock format by @cd-work (#242)

## [2.0.1] - 2022-04-12

### What's Changed
- Create phylum auth token command by @mdx97 (#217)
- Add Python poetry.lock support by @cd-work (#238)

## [2.0.0] - 2022-04-11

### What's Changed
- Add maven support by @ejortega (#178)
- Fix pypi parsing by @ejortega (#182)
- Standardize package type names / add nuget package type by @eeclfrei (#181)
- Add lockfile parsing for C# by @eeclfrei (#189)
- Allow binary to be run without config file by @kylewillmon (#196)
- Restrict settings.yaml file permissions by @kylewillmon (#219)
- Add email to `phylum auth status` by @cd-work (#227)
- Fix cryptic errors with invalid auth token by @cd-work (#233)
- Migrate install script to POSIX sh by @cd-work (#235)

## [1.2.0] - 2022-01-22

### What's Changed
- Bring Oauth Support to CLI by @DanielJoyce (#118)
- Better error handling by @DanielJoyce (#145)
- Swap out static\_init module for lazy\_static by @DanielJoyce (#146)
- Gather files from static builder by @louislang (#147)
- Adding release script by @eeclfrei (#150)
- Updates for recent api changes by @eeclfrei (#160)
- Update sha2 crate due to RUSTSEC-2021-0100 by @ejortega (#161)
- Adding m1/arm build by @eeclfrei (#162)
- Include the error message associated with an http error by @eeclfrei (#163)
- Readme update for v1.2.0 by @furi0us333 (#164)
- Update install script to support m1/arm by @eeclfrei (#165)
- Bump version v1.2.0 by @louislang (#168)

## 1.1.5 - 2021-12-06
- Option to ignore cert check; various bugfixes

## 1.1.4 - 2021-11-02

## 1.1.3 - 2021-10-22
- Add issues filtering; display / error codes cleanup

## 1.1.2 - 2021-09-15
- Bugfix for deserialization issue
- Tab completion support for zsh and fish
- Support for tmpfs

## 1.1.1 - 2021-09-03
- Updates to signature verification

## 1.1.0 - 2021-09-01
- Add support for submitting Python packages; signature verification on upgrade

## 1.0.2 - 2021-08-23

## 1.0.1 - 2021-08-23
- Add support for automatically building macOS release

## 1.0.0 - 2021-08-02
- Add formatted output; refactor subcommands; many other changes for improved usability

## 0.0.7
- Adding synch submit requests

## 0.0.5
- Add support for projects and project labels / decrease verbosity of package status

## 0.0.4
- Minor update to API response format; add `--threshold` argument to `status` command

## 0.0.3
- Update response format of the `status` command to match API changes.

## 0.0.2
- Add support for listing / submitting heuristics.

## 0.0.1
- Initial release.

[unreleased]: https://github.com/phylum-dev/cli/compare/v5.2.0...HEAD
[5.2.0]: https://github.com/phylum-dev/cli/compare/v5.1.0...v5.2.0
[5.1.0]: https://github.com/phylum-dev/cli/compare/v5.0.1...v5.1.0
[5.0.1]: https://github.com/phylum-dev/cli/compare/v5.0.0...v5.0.1
[5.0.0]: https://github.com/phylum-dev/cli/compare/v4.8.0...v5.0.0
[4.8.0]: https://github.com/phylum-dev/cli/compare/v4.7.0...v4.8.0
[4.7.0]: https://github.com/phylum-dev/cli/compare/v4.6.1...v4.7.0
[4.6.1]: https://github.com/phylum-dev/cli/compare/v4.6.0...v4.6.1
[4.6.0]: https://github.com/phylum-dev/cli/compare/v4.5.0...v4.6.0
[4.5.0]: https://github.com/phylum-dev/cli/compare/v4.4.0...v4.5.0
[4.4.0]: https://github.com/phylum-dev/cli/compare/v4.3.0...v4.4.0
[4.3.0]: https://github.com/phylum-dev/cli/compare/v4.2.0...v4.3.0
[4.2.0]: https://github.com/phylum-dev/cli/compare/v4.1.0...v4.2.0
[4.1.0]: https://github.com/phylum-dev/cli/compare/v4.0.1...v4.1.0
[4.0.1]: https://github.com/phylum-dev/cli/compare/v4.0.0...v4.0.1
[4.0.0]: https://github.com/phylum-dev/cli/compare/v3.12.1...v4.0.0
[3.12.1]: https://github.com/phylum-dev/cli/compare/v3.12.0...v3.12.1
[3.12.0]: https://github.com/phylum-dev/cli/compare/v3.11.0...v3.12.0
[3.11.0]: https://github.com/phylum-dev/cli/compare/v3.10.0...v3.11.0
[3.10.1]: https://github.com/phylum-dev/cli/compare/v3.10.0...v3.10.1
[3.10.0]: https://github.com/phylum-dev/cli/compare/v3.9.1...v3.10.0
[3.9.1]: https://github.com/phylum-dev/cli/compare/v3.9.0...v3.9.1
[3.9.0]: https://github.com/phylum-dev/cli/compare/v3.8.0...v3.9.0
[3.8.0]: https://github.com/phylum-dev/cli/compare/v3.7.2...v3.8.0
[3.7.4]: https://github.com/phylum-dev/cli/compare/v3.7.3...v3.7.4
[3.7.3]: https://github.com/phylum-dev/cli/compare/v3.7.2...v3.7.3
[3.7.2]: https://github.com/phylum-dev/cli/compare/v3.7.1...v3.7.2
[3.7.1]: https://github.com/phylum-dev/cli/compare/v3.7.0...v3.7.1
[3.7.0]: https://github.com/phylum-dev/cli/compare/v3.6.0...v3.7.0
[3.6.0]: https://github.com/phylum-dev/cli/compare/v3.5.0...v3.6.0
[3.5.0]: https://github.com/phylum-dev/cli/compare/v3.4.0...v3.5.0
[3.4.0]: https://github.com/phylum-dev/cli/compare/v3.3.0...v3.4.0
[3.3.0]: https://github.com/phylum-dev/cli/compare/v3.2.0...v3.3.0
[3.2.0]: https://github.com/phylum-dev/cli/compare/v3.1.0...v3.2.0
[3.1.0]: https://github.com/phylum-dev/cli/compare/v3.0.0...v3.1.0
[3.0.0]: https://github.com/phylum-dev/cli/compare/v2.2.0...v3.0.0
[2.2.0]: https://github.com/phylum-dev/cli/compare/v2.1.0...v2.2.0
[2.1.0]: https://github.com/phylum-dev/cli/compare/v2.0.1...v2.1.0
[2.0.1]: https://github.com/phylum-dev/cli/compare/v2.0.0...v2.0.1
[2.0.0]: https://github.com/phylum-dev/cli/compare/v1.2.0...v2.0.0
[1.2.0]: https://github.com/phylum-dev/cli/compare/v1.1.4...v1.2.0<|MERGE_RESOLUTION|>--- conflicted
+++ resolved
@@ -8,13 +8,11 @@
 
 ## [Unreleased]
 
-<<<<<<< HEAD
 ### Fixed
 - Show correct error messages when parsing SPDX SBOMs
-=======
+
 ### Added
 - Add support for parsing additional SPDX locator formats
->>>>>>> 0c18ad86
 
 ## [5.2.0] - 2023-05-11
 
