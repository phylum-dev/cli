# Changelog

Notable changes to the CLI and official extensions are documented in this file.

The sections should follow the order `Packaging`, `Added`, `Changed`, `Fixed` and `Removed`.

The format is based on [Keep a Changelog](https://keepachangelog.com/en/1.0.0/).

## Unreleased

<<<<<<< HEAD
- Add CVE data to `issueDetails` entries when `--json` flag is used for `phylum package`

## [5.9.0] - 2023-12-05
=======
## 5.9.0 - 2023-12-05
>>>>>>> afc16982

### Added

- Show project ID after project creation
- `skip-sandbox` option for `parse`/`analyze` to generate lockfiles without sandbox protection
- `no-generation` option for `parse`/`analyze` to disable lockfile generation
- Optional `--project` and `--group` arguments for `phylum project status`

### Fixed

- Aliased dependency names in `package-lock.json`
- Aliased dependency names in `yarn.lock`

## 5.8.1 - 2023-11-07

### Fixed

- Gradle lockfile generation with `build.gradle.kts` manifests
- Lockfile generation for non-workspace pnpm projects
- Fixed issue parsing BOM files containing unsupported ecosystems

## 5.8.0 - 2023-10-24

### Added

- Support for the upcoming repository URL feature for `init`/`project create`
- New `phylum project update` command to update project name and repository URL
- New `phylum project status` command to print current project information

### Fixed

- Path dependencies for pnpm lockfiles

## 5.7.3 - 2023-10-17

### Changed

- Automatic manifest resolution with `init`, `parse`, `analyze`, and `status`
    will no longer return manifests in subdirectories of other manifests

### Fixed

- Pip requirements.txt parser failing with third-party registries

## 5.7.2 - 2023-10-10

### Fixed

- Workspace lockfile generation for cargo, npm, yarn, and pnpm
- Go lockfile generation
- Ignored manifests with a different ecosystem's lockfile in a parent directory

## 5.7.1 - 2023-09-08

### Fixed

- Package header printed even when all issues were suppressed
- Parsing fails for extraneous npm packages in package-lock.json

## 5.7.0 - 2023-08-24

### Added

- Support for ingesting CycloneDX `bom.json` and `bom.xml` files
- `phylum auth list-tokens` subcommand to list API tokens
- `phylum auth revoke-token` subcommand to revoke API tokens
- `phylum auth create-token` subcommand to create API tokens
- Ruby ecosystem extension for `bundle`
- Rust ecosystem extension for `cargo`

### Fixed

- `Gemfile.lock` parsing with zero dependencies
- Incorrect line numbers when printing errors in TypeScript extensions
- Absolute paths submitted when analyzing manifest files
- Ecosystem extensions not pre-checking `remove`/`uninstall` operations
- Disabled update and uninstall commands in completion for Homebrew users

## 5.6.0 - 2023-08-08

### Added

- Generating lockfiles for `*.csproj` files

### Changed

- Include lockfile paths when analyzing projects
- Generate and use API Keys instead of OpenID Connect tokens

### Fixed

- Search for manifests' lockfiles in parent, rather than child directories

## 5.5.0 - 2023-07-18

### Added

- Support for NuGet's `packages.lock.json` lockfiles
- Support for `pnpm-lock.yaml` lockfiles

### Changed

- New output format for `phylum analyze` and `phylum history <job-id>`
- Ignore `setup.py` when a `pyproject.toml` is present

### Fixed

- Correctly handle line continuations and --hash in `requirements.txt` parser
- Ecosystem extensions failing with valid arguments

### Removed

- Lockfile generation for yarn v1

## 5.3.0 - 2023-06-15

### Added

- Add support for parsing additional SPDX locator formats
- Print package manager STDERR when lockfile generation fails

### Changed

- Use `pip` instead of `pip-tools` for Python lockfile generation

### Fixed

- Show correct error messages when parsing SPDX SBOMs

## 5.2.0 - 2023-05-11

### Added

- Support more Python manifest files: `requirements.in`, `setup.py`, `setup.cfg`
- Recognize all `requirements*.txt` file names as Python lockfiles

### Fixed

- Allow external `node_modules` dependencies in `package-lock.json`

## 5.1.0 - 2023-05-04

### Added

- CLI will look for the corresponding lockfile when analyzing a manifest file
- Allow analyzing manifest files by generating lockfiles on-demand
- `phylum status` command for printing project and lockfile details
- Support `npm-shrinkwrap.json` in `phylum npm` extension

### Fixed

- `pip` parser fails for some lines containing comments
- `yarn` parser fails with empty lockfiles

## 5.0.1 - 2023-04-20

### Fixed

- Handle null job labels in `phylum history --project`

## 5.0.0 - 2023-04-13

### Added

- Add extension changelog by @cd-work (#1019)
- Add base option to `phylum analyze` by @cd-work (#1008)

### Changed

- Switch to policy endpoint for job results by @cd-work (#1006)
- Reformat `phylum history` output by @kylewillmon (#1010)

### Fixed

- Allow `phylum pip install -e .` on macOS by @kylewillmon (#1017)
- Skip analysis with empty package list by @cd-work (#1007)

### Removed

- Remove `phylum project set-thresholds` subcommand by @cd-work (#1004)
- Remove request type from global config by @kylewillmon (#1001)

## 4.8.0 - 2023-04-04

### Added

- Add SPDX SBOM parser by @ejortega (#963)
- Add `pip` extension as official extension by @kylewillmon (#980)
- Use recursive lockfile search for `phylum init` by @cd-work (#979)

### Fixed

- Use `--dry-run` output for `poetry` extension by @cd-work (#957)
- Switch default subcommand from `list` to `help` by @cd-work (#959)
- Fix inconsistent `phylum init` whitespace by @cd-work (#964)
- Remove `--force` option from `phylum analyze` by @kylewillmon (#966)
- Move extension API source to extension directory by @cd-work (#969)
- Improve sandboxed process failure message by @cd-work (#972)
- Allow calling `phylum` from subdirectories by @matt-phylum (#974)
- Improve lockfile parsing errors by @cd-work (#992)
- Fix `phylum project link` overwriting project file by @cd-work (#995)
- Add SPDX tag:value parser by @ejortega (#978)
- Make `phylum package` type argument mandatory by @cd-work (#997)

## 4.7.0 - 2023-02-27

### Added

- Add automatic lockfile detection by @cd-work (#950)

### Fixed

- Fix project history endpoint by @cd-work (#947)

## 4.6.1 - 2023-02-14

### Fixed

- Fix Go parser ignoring dependencies by @cd-work (#944)

## 4.6.0 - 2023-02-03

### Added

- Improve `phylum init` UX by @cd-work (#936)

## 4.5.0 - 2023-02-01

### Added

- Add multi-lockfile ecosystems to analysis summary by @cd-work (#925)
- Add option to specify multiple lockfiles on CLI by @cd-work (#927)

### Fixed

- Fix poetry extension by @cd-work (#926)
- Fix install with poetry extension by @cd-work (#930)

### Upgrading

There are no breaking changes in this release. Projects may like to take
advantage of the new `.phylum_project` file format which accounts for multiple
lockfiles. To do so, simply run the `phylum init` command from the root of the
project directory. As long as the project and group names used are the same as
before, the existing project ID will be re-linked.

## 4.4.0 - 2023-01-20

### Added

- Add `phylum group delete` subcommand by @cd-work (#916)
- Add multi-lockfile support to `phylum init` by @cd-work (#910)

### Fixed

- Abort on unknown extension subcommands by @cd-work (#915)
- Fix gem parser for dependencies without version by @cd-work (#919)

## 4.3.0 - 2023-01-17

### Added

- Add multi-lockfile support to `.phylum_project` by @kylewillmon (#902)
- Make config file write atomic by @cd-work (#892)

### Fixed

- Fix sandbox executable path resolution by @cd-work (#905)

## 4.2.0 - 2023-01-05

### Added

- Submit single package with `phylum package` by @kylewillmon (#880)

### Fixed

- Fix parser lockfile consistency by @cd-work (#882)
- Add deno.window lib reference to extension\_api.ts by @kylewillmon (#890)

## 4.1.0 - 2022-12-20

### Added

- Add `phylum group transfer` subcommand by @cd-work (#833)
- Add extension helpers for direct API requests by @cd-work (#868)
- Add `--reauth` flag to `phylum auth login` by @kylewillmon (#879)

### Fixed

- Fix subdir analysis without lockfile parameter by @cd-work (#845)
- Add possible values to `phylum init -t` by @cd-work (#849)
- Reorder project initialization by @cd-work (#848)
- Ignore parent directory projects for `phylum init` by @cd-work (#840)
- Skip backup for non-intercepted ecosystem commands by @cd-work (#859)
- Traverse directories to find ecosystem root by @cd-work (#861)
- Restore files on ecosystem extension API failure by @cd-work (#866)
- Fix group prompt during `phylum init` by @cd-work (#869)
- Don't warn about config search if we didn't recurse by @kylewillmon (#870)

## 4.0.1 - 2022-11-30

### Fixed

- Downgrade linux builder to 20.04 by @kylewillmon (#835)

## 4.0.0 - 2022-11-30

### Added

- Add poetry lockfile v2 support by @cd-work (#780)
- `phylum auth set-token` by @kylewillmon (#786)
- Add `--lockfile-type` option to `phylum analyze` by @cd-work (#798)
- Add `phylum init` subcommand by @cd-work (#801)
- Add lockfile path and type to .phylum\_project by @cd-work (#806)
- Add `unsandboxed_run` manifest permission by @cd-work (#777)
- Add group member management subcommands by @cd-work (#809)

### Fixed

- Add ignore scripts when updating package-lock.json by @louislang (#791)
- Require "selfmanage" feature flag for `phylum update` by @kylewillmon (#797)
- Remove $PATH exception for `run` permission by @cd-work (#784)
- Clarify connection between read and run permissions by @kylewillmon (#802)
- Fix `phylum batch` command by @kylewillmon (#813)
- Remove minisign artifacts by @kylewillmon (#815)
- Fix regressions in #816 by @kylewillmon (#817)
- Fix package-lock parsing with 3rd-party registries by @cd-work (#828)

## 3.12.1 - 2022-10-28

### Fixed

- Avoid stdout when run with `--json` by @maxrake (#787)

## 3.12.0 - 2022-10-27

### Added

- Permissions extensions API by @andreaphylum (#767)

### Fixed

- Fix environment variable permission prompting by @cd-work (#766)
- Add default sandbox exception for $PATH by @cd-work (#772)
- Fix --package-type option by @kylewillmon (#774)
- Improve strictness of Gradle parser by @cd-work (#771)
- Avoid stdout when run with `--json` by @kylewillmon (#773)
- Re-execute phylum for sandboxing extensions by @cd-work (#765)
- Added ignore certs flag by @andreaphylum (#779)
- Clean up options by @maxrake (#768)

## 3.11.0 - 2022-10-19

### Added

- Add sandbox to extensions API by @cd-work (#673)
- Allow upgrade in phylum extension install by @kylewillmon (#693)
- Include pre-installed extensions by @kylewillmon (#702)
- Add CLI flags for log level control by @cd-work (#731)
- Create project extensions API by @andreaphylum (#709)
- Sign archives with openssl by @kylewillmon (#724)
- Add support for parsing golang lockfiles by @ein-tier (#720)
- Add support for parsing cargo lockfiles by @JosephPhylum (#743)

### Fixed

- Fix local yarn filesystem dependencies by @cd-work (#691)
- Add `./` prefix to extension install suggestions by @cd-work (#713)
- Add extension description to help output by @cd-work (#730)
- Improve extension subcommand conflict resolution by @cd-work (#740)
- Fix NPM dependency bundling by @cd-work (#750)
- Fix verbosity errors by @cd-work (#749)
- Improve `phylum history` UUID error message by @cd-work (#753)
- Fix CLI certificate override modifying config by @cd-work (#747)

## 3.10.1 - 2022-10-13

### Fixed

- Fix NPM dependency bundling by @cd-work (#752)

## 3.10.0 - 2022-09-16

### Fixed

- Handle `legacy` poetry source type by @louislang (#681)
- Fix extension name regex by @cd-work (#684)

### Added

- Send an appropriate User-Agent header by @kylewillmon (#666)

### Deprecated

- Remove XDG migration code by @kylewillmon (#677)

## 3.9.1 - 2022-08-31

### Fixed

- NPM and Yarn extensions do not properly exit on threshold violation by @cd-work (#660)
- Duplicate dependencies in `package-lock.json` aren't handled properly by @cd-work (#661)

## 3.9.0 - 2022-08-29

### Added

- Add support for native certificate store by @cd-work (#652)
- Add project extension APIs by @cd-work (#647)

### Fixed

- Update shim for musl to gnu is broken by @maxrake (#650)

## 3.8.0 - 2022-08-22

### Added

- CLI Extensions by @cd-work @kylewillmon and @andreaphylum

### Fixed

- Restore error trace output by @kylewillmon (#595)
- Use POST for job submission instead of PUT by @kylewillmon (#533)
- Switch to new project thresholds endpoint by @cd-work (#626)

## 3.7.4 - 2022-08-17

### Fixed

- Fix PHYLUM\_API\_KEY overwriting config token by @cd-work in #631
- Fix parsing gradle lockfile without classpath by @cd-work in #627
- Fix link dependencies in yarn parser by @cd-work in #621

### Added

- Add git dependency support to package-lock.json by @cd-work in #623

## 3.7.3 - 2022-08-09

### Fixed

- Fix `phylum update` zip decompression errors by @cd-work (#613)

## 3.7.2 - 2022-08-03

### Fixed

- Remove warnings from generic lockfile parser by @cd-work (#558)
- Remove deprecated `phylum history project` by @cd-work (#563)
- Refactor CLI output formatting by @cd-work (#564)
- Ignore empty refresh token from environment by @matt-phylum (#584)
- Better error messages by @kylewillmon (#588)

## 3.7.1 - 2022-07-14

### Fixed

- Support effective-pom files with site information by @ejortega (#550)
- Fix CI release readme release process by @cd-work (#553)

## 3.7.0 - 2022-07-13

### Added

- Add support for effective-pom.xml workspaces by @cd-work (#493)
- Add `phylum project delete` command by @kylewillmon (#527)
- Add aarch64-unknown-linux-musl builds to release by @kylewillmon (#528)

### Fixed

- Add detailed messages for HTTP conflicts by @cd-work (#491)
- Show a spinner while waiting for API by @samtay (#476)
- Don't require Job ID for `phylum history` command by @kylewillmon (#525)
- Remove user ID from analysis output by @cd-work (#545)

## 3.6.0 - 2022-06-20

### Added

- Add support for `gradle.lockfile` by @cd-work (#405)
- Add CONTRIBUTING.md documentation by @cd-work (#436)

### Fixed

- Fix stack overflow on Windows by @cd-work (#425)
- Fix error when parsing otherArchives pom.xml field by @cd-work (#458)
- Added build script as workaround for Window debug builds by @andreaphylum (#462)
- Fix messed up spinner output by @samtay (#464)
- Fix SHELL env var assumed to exist during install by @maxrake (#471)

## 3.5.0 - 2022-05-23

### Added

- Use new API endpoint for OIDC redirect by @cd-work (#399)
- Emit unique exit code when failing thresholds by @cd-work (#406)

### Fixed

- Ignore certs everywhere when requested by @kylewillmon (#389)
- Remove Web UI link from analyze output by @cd-work (#397)
- Don't use streaming parsers by @kylewillmon (#401)
- Bump phylum\_types version by @kylewillmon (#409)

## 3.4.0 - 2022-05-19

### Added

- Add group support by @cd-work (#381)

### Fixed

- Fix yarn v1 parser with quoted version key by @cd-work (#383)
- Use new format for package analysis endpoint by @cd-work (#384)

## 3.3.0 - 2022-05-16

### Added

- Create `phylum parse` command by @kylewillmon (#362)
- Improve handling of HTTP JSON error responses by @cd-work (#365)
- Improve error messages with HTTP failures by @cd-work (#358)

### Fixed

- Fix non-frozen Pipfile suffix by @cd-work (#366)
- Use new endpoint for ping  by @kylewillmon (#369)

## 3.2.0 - 2022-05-06

### Added

- Add support for patched deps in yarn lockfile by @cd-work (#343)
- Add support for http(s) and ssh resolvers in yarn lockfiles by @cd-work (#345)
- Add explicit option to disable thresholds from CLI by @cd-work (#329)

### Fixed

- Don't panic in the javascript lockfile parser by @kylewillmon (#340)
- Use better error for missing lockfiles by @cd-work (#352)

## 3.1.0 - 2022-04-29

### Added

- Add `--bearer` parameter to `phylum auth token` by @cd-work (#320)

### Fixed

- Resolve project create errors by @kylewillmon (#332)

## 3.0.0 - 2022-04-28

### BREAKING CHANGES

- Follow XDG directories spec by @cd-work (#251)
  - Existing installs will have config file moved automatically

### Added

- Add `uninstall` subcommand to phylum by @cd-work (#239)
- Add `--project` parameter to `phylum analyze` by @cd-work (#280)
- Improve tab completion in ZSH for file path arguments by @kylewillmon (#300)

### Fixed

- Create app directories with mode 700 by default by @cd-work (#289)
- Remove header from `phylum history --json` output by @cd-work (#290)
- Fix formatting of `phylum history` project scores by @cd-work (#297)
- Add newline to shell rc files before Phylum entries by @cd-work (#291)
- Filter non-PyPI dependencies from poetry lockfile by @cd-work (#273)

### Deprecated

- Hide the `--prerelease` arg in `phylum update` by @kylewillmon (#302)
- Deprecate `phylum history project` by @cd-work (#290)
- Remove PyO3 bindings by @eeclfrei (#295)

## 2.2.0 - 2022-04-21

### Added

- Add yarn v2 lockfile support by @cd-work (#247)
- Parse package extras in Python requirements.txt files by @kylewillmon (#271)
- Rename projects subcommand to project by @kylewillmon (#282)
- Improved scripting support
  - Remove checkmark from `auth token` command by @cd-work (#261)
  - Set appropriate exit codes on failure by @cd-work (#260)

### Fixed

- Format "Last updated" field with ISO 8601 by @cd-work (#257)
- Truncate excessive project names by @cd-work (#262)
- Remove table header from projects list json by @cd-work (#264)
- Document the name argument for projects subcommand by @kylewillmon (#283)

## 2.1.0 - 2022-04-13

### What's Changed

- Continue install/upgrade even if quarantine flag isn't found by @kylewillmon (#249)
- Replace Language/Type with Ecosystem by @cd-work (#248)
- Use git\_version for version numbers by @kylewillmon (#243)
- Use Ecosystem in `phylum package` output by @cd-work (#255)
- Add support for new npm package-lock format by @cd-work (#242)

## 2.0.1 - 2022-04-12

### What's Changed

- Create phylum auth token command by @mdx97 (#217)
- Add Python poetry.lock support by @cd-work (#238)

## 2.0.0 - 2022-04-11

### What's Changed

- Add maven support by @ejortega (#178)
- Fix pypi parsing by @ejortega (#182)
- Standardize package type names / add nuget package type by @eeclfrei (#181)
- Add lockfile parsing for C# by @eeclfrei (#189)
- Allow binary to be run without config file by @kylewillmon (#196)
- Restrict settings.yaml file permissions by @kylewillmon (#219)
- Add email to `phylum auth status` by @cd-work (#227)
- Fix cryptic errors with invalid auth token by @cd-work (#233)
- Migrate install script to POSIX sh by @cd-work (#235)

## 1.2.0 - 2022-01-22

### What's Changed

- Bring Oauth Support to CLI by @DanielJoyce (#118)
- Better error handling by @DanielJoyce (#145)
- Swap out static\_init module for lazy\_static by @DanielJoyce (#146)
- Gather files from static builder by @louislang (#147)
- Adding release script by @eeclfrei (#150)
- Updates for recent api changes by @eeclfrei (#160)
- Update sha2 crate due to RUSTSEC-2021-0100 by @ejortega (#161)
- Adding m1/arm build by @eeclfrei (#162)
- Include the error message associated with an http error by @eeclfrei (#163)
- Readme update for v1.2.0 by @furi0us333 (#164)
- Update install script to support m1/arm by @eeclfrei (#165)
- Bump version v1.2.0 by @louislang (#168)

## 1.1.5 - 2021-12-06

- Option to ignore cert check; various bugfixes

## 1.1.4 - 2021-11-02

## 1.1.3 - 2021-10-22

- Add issues filtering; display / error codes cleanup

## 1.1.2 - 2021-09-15

- Bugfix for deserialization issue
- Tab completion support for zsh and fish
- Support for tmpfs

## 1.1.1 - 2021-09-03

- Updates to signature verification

## 1.1.0 - 2021-09-01

- Add support for submitting Python packages; signature verification on upgrade

## 1.0.2 - 2021-08-23

## 1.0.1 - 2021-08-23

- Add support for automatically building macOS release

## 1.0.0 - 2021-08-02

- Add formatted output; refactor subcommands; many other changes for improved usability

## 0.0.7

- Adding synch submit requests

## 0.0.5

- Add support for projects and project labels / decrease verbosity of package status

## 0.0.4

- Minor update to API response format; add `--threshold` argument to `status` command

## 0.0.3

- Update response format of the `status` command to match API changes.

## 0.0.2

- Add support for listing / submitting heuristics.

## 0.0.1

- Initial release.<|MERGE_RESOLUTION|>--- conflicted
+++ resolved
@@ -8,13 +8,11 @@
 
 ## Unreleased
 
-<<<<<<< HEAD
+### Added
+
 - Add CVE data to `issueDetails` entries when `--json` flag is used for `phylum package`
 
-## [5.9.0] - 2023-12-05
-=======
 ## 5.9.0 - 2023-12-05
->>>>>>> afc16982
 
 ### Added
 
