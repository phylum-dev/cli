--- conflicted
+++ resolved
@@ -8,17 +8,15 @@
 
 ## Unreleased
 
-<<<<<<< HEAD
 ### Added
 
 - Add CVE data to `issueDetails` entries when `--json` flag is used for `phylum package`
-=======
+
 ### Changed
 
 - Renamed multiple CLI arguments to avoid the term `lockfile` in places where
     manifests are also accepted
 - Renamed `lockfiles` key in `phylum status --json` output to `dependency_files`
->>>>>>> 17b2fb68
 
 ## 5.9.0 - 2023-12-05
 
