---
title: API Keys
category: 61e72e3a50a88e001a92ee5d
---

API keys provide you with the ability to authenticate with the Phylum API without requiring user credentials. API keys are well suited for CI/CD environments where you may not want to disclose your account information.

The `offline_access` parameter in the `settings.yaml` file contains the API token. The following command can be used to retrieve your token value:  
```sh
<<<<<<< HEAD
grep "offline_access" $HOME/.phylum/settings.yaml | sed 's/  offline_access: //'
```

The API token can also be set via the environment variable `PHYLUM_API_KEY`. This environment variable will take precedence over the `offline_access` parameter in the `settings.yaml` file.
=======
phylum auth token
```
>>>>>>> 5f3d2b64
<|MERGE_RESOLUTION|>--- conflicted
+++ resolved
@@ -7,12 +7,7 @@
 
 The `offline_access` parameter in the `settings.yaml` file contains the API token. The following command can be used to retrieve your token value:  
 ```sh
-<<<<<<< HEAD
-grep "offline_access" $HOME/.phylum/settings.yaml | sed 's/  offline_access: //'
+phylum auth token
 ```
 
-The API token can also be set via the environment variable `PHYLUM_API_KEY`. This environment variable will take precedence over the `offline_access` parameter in the `settings.yaml` file.
-=======
-phylum auth token
-```
->>>>>>> 5f3d2b64
+The API token can also be set via the environment variable `PHYLUM_API_KEY`. This environment variable will take precedence over the `offline_access` parameter in the `settings.yaml` file.