--- conflicted
+++ resolved
@@ -20,13 +20,10 @@
 * Maven
     * `effective-pom.xml`
     * `gradle.lockfile`
-<<<<<<< HEAD
-* Cargo
-    * `cargo.lock`
-=======
 * Golang
     * `go.sum`
->>>>>>> 76abaf26
+* Cargo
+    * `Cargo.lock`
 
 After setting up a Phylum [project](https://docs.phylum.io/docs/phylum_project) , you can begin analysis by running:
 
