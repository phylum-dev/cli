# Changelog

Notable changes to the extension API are documented in this file.

The sections should follow the order `Packaging`, `Added`, `Changed`, `Fixed` and `Removed`.

The format is based on [Keep a Changelog](https://keepachangelog.com/en/1.0.0/).

## Unreleased

<<<<<<< HEAD
### Changed

- Update packages parameter in `PhylumApi.analyze` to `PackageDescriptorAndLockfilePath`
=======
- Added `getJobStatusRaw` and `checkPackagesRaw` APIs for detailed analysis results
>>>>>>> e3a6f6e3

## 5.5.0 - 2023-07-18

### Added

- New optional `label` parameter for `PhylumApi.analyze`

### Fixed

- Correctly set Content-Type header in `PhylumApi.fetch`

## 5.3.0 - 2023-06-15

### Fixed

- Uncaught extension errors now cause the CLI to exit with a non-zero exit code
- Correct the type for `status` returned by `createProject()` (actual values are "Created" or "Exists")

## 5.1.0 - 2023-05-04

### Added

- `checkPackages` function to check a list of packages against the default policy

## 5.0.0 - 2023-04-13

### Added

- Parameter `ignoredPackages` to `getJobStatus`, for analysis result filtering

### Changed

- Renamed `Package.package_type` to `Package.type`
- Return types for `parseLockfile` and `getJobStatus`

### Removed

- Parameter `package_type` on `analyze`<|MERGE_RESOLUTION|>--- conflicted
+++ resolved
@@ -8,13 +8,13 @@
 
 ## Unreleased
 
-<<<<<<< HEAD
 ### Changed
 
 - Update packages parameter in `PhylumApi.analyze` to `PackageDescriptorAndLockfilePath`
-=======
+
+### Added
+
 - Added `getJobStatusRaw` and `checkPackagesRaw` APIs for detailed analysis results
->>>>>>> e3a6f6e3
 
 ## 5.5.0 - 2023-07-18
 
