use std::path::PathBuf;
use std::time::UNIX_EPOCH;

use anyhow::{anyhow, Context, Result};
use clap::ArgMatches;
use env_logger::Env;
use log::{error, warn};
use phylum_cli::api::PhylumApi;
#[cfg(feature = "extensions")]
use phylum_cli::commands::extensions;
#[cfg(feature = "selfmanage")]
<<<<<<< HEAD
use phylum_cli::commands::uninstall::*;
use phylum_cli::commands::{CommandResult, CommandValue, ExitCode};
use phylum_cli::config::*;
use phylum_cli::print::*;
use phylum_cli::spinner::Spinner;
use phylum_cli::update;
use phylum_cli::{print_user_failure, print_user_success, print_user_warning};
=======
use phylum_cli::commands::uninstall;
use phylum_cli::commands::{
    auth, group, jobs, packages, parse, project, CommandResult, CommandValue, ExitCode,
};
use phylum_cli::config::{self, Config};
use phylum_cli::{print, print_user_failure, print_user_success, print_user_warning, update};
>>>>>>> b59b92ea
use phylum_types::types::job::Action;

/// Print a warning message to the user before exiting with exit code 0.
pub fn exit_warn(message: impl AsRef<str>) -> ! {
    warn!("{}", message.as_ref());
    print_user_warning!("Warning: {}", message.as_ref());
    ExitCode::Ok.exit()
}

/// Print an error to the user before exiting with the passed exit code.
pub fn exit_fail(message: impl AsRef<str>, exit_code: ExitCode) -> ! {
    error!("{}", message.as_ref());
    print_user_failure!("Error: {}", message.as_ref());
    exit_code.exit()
}

/// Exit with status code 1, and optionally print a message to the user and
/// print error information.
pub fn exit_error(error: Box<dyn std::error::Error>, message: impl AsRef<str>) -> ! {
    error!("{}: {:?}", message.as_ref(), error);
    print_user_failure!("Error: {} caused by: {}", message.as_ref(), error);
    ExitCode::Generic.exit()
}

/// Construct an instance of `PhylumApi` given configuration, optional timeout,
/// and whether we need API to ignore certificates.
async fn api_factory(
    config: Config,
    config_path: PathBuf,
    timeout: Option<u64>,
) -> Result<PhylumApi> {
    let api = PhylumApi::new(config, timeout).await.context("Error creating client")?;

    // PhylumApi may have had to log in, updating the auth info so we should save
    // the config
    config::save_config(&config_path, api.config()).with_context(|| {
        format!("Failed to save configuration to '{}'", config_path.to_string_lossy())
    })?;

    Ok(api)
}

async fn handle_commands() -> CommandResult {
    // Initialize clap app and read configuration.
    //

    let app = phylum_cli::app::app().arg_required_else_help(true).subcommand_required(true);
    let app_name = app.get_name().to_string();
    // Required for printing help messages since `get_matches()` consumes `App`
    let app_helper = &mut app.clone();
    let ver = app.get_version().unwrap();
    let matches = app.get_matches();

    let settings_path = config::get_home_settings_path()?;
    let config_path = matches
        .value_of("config")
        .and_then(|config_path| shellexpand::env(config_path).ok())
        .map(|config_path| PathBuf::from(config_path.to_string()))
        .unwrap_or(settings_path);

    log::debug!("Reading config from {}", config_path.to_string_lossy());
    let mut config: Config = config::read_configuration(&config_path).map_err(|err| {
        anyhow!("Failed to read configuration at `{}`: {}", config_path.to_string_lossy(), err)
    })?;
    config.ignore_certs |= matches.is_present("no-check-certificate");

    if config.ignore_certs {
        log::warn!("Ignoring TLS server certificate verification per user request.");
    }

    // We initialize these value here, for later use by the PhylumApi object.
    let timeout = matches.value_of("timeout").and_then(|t| t.parse::<u64>().ok());

    // Check for updates, if we haven't explicitly invoked `update`.
    //

    if matches.subcommand_matches("update").is_none() {
        let now = UNIX_EPOCH.elapsed().expect("Time went backwards").as_secs() as usize;

        let check_for_updates = config.last_update.map_or(true, |last_update| {
            const SECS_IN_DAY: usize = 24 * 60 * 60;
            now - last_update > SECS_IN_DAY
        });

        if check_for_updates {
            log::debug!("Checking for updates...");

            // Update last update check timestamp.
            config.last_update = Some(now);
            config::save_config(&config_path, &config)
                .unwrap_or_else(|e| log::error!("Failed to save config: {}", e));

            if update::needs_update(false).await {
                print::print_update_message();
            }
        }
    }

    // Subcommands with precedence
    //

    // For these commands, we want to just provide verbose help and exit if no
    // arguments are supplied.
    if let Some(matches) = matches.subcommand_matches("analyze") {
        if !matches.is_present("LOCKFILE") {
            print::print_sc_help(app_helper, "analyze");
            return Ok(ExitCode::Ok.into());
        }
    } else if let Some(matches) = matches.subcommand_matches("package") {
        if !(matches.is_present("name") && matches.is_present("version")) {
            print::print_sc_help(app_helper, "package");
            return Ok(ExitCode::Ok.into());
        }
    }

    // Get the future, but don't await. Commands that require access to the API will
    // await on this, so that the API is not instantiated ahead of time for
    // subcommands that don't require it.
    let api = api_factory(config.clone(), config_path.clone(), timeout);

    let (subcommand, sub_matches) = matches.subcommand().unwrap();
    match subcommand {
        "auth" => {
            drop(api);
            auth::handle_auth(config, &config_path, sub_matches, app_helper, timeout).await
        },
        "version" => handle_version(&app_name, ver),
        "update" => handle_update(sub_matches).await,
<<<<<<< HEAD
        "parse" => handle_parse(sub_matches),
        "ping" => handle_ping(Spinner::wrap(api).await?).await,
        "project" => handle_project(&mut Spinner::wrap(api).await?, sub_matches).await,
        "package" => handle_get_package(&mut Spinner::wrap(api).await?, sub_matches).await,
        "history" => handle_history(&mut Spinner::wrap(api).await?, sub_matches).await,
        "group" => handle_group(&mut Spinner::wrap(api).await?, sub_matches).await,
        "analyze" | "batch" => handle_submission(&mut Spinner::wrap(api).await?, &matches).await,
=======
        "parse" => parse::handle_parse(sub_matches),
        "ping" => handle_ping(api.await?).await,
        "project" => project::handle_project(&mut api.await?, sub_matches).await,
        "package" => packages::handle_get_package(&mut api.await?, sub_matches).await,
        "history" => jobs::handle_history(&mut api.await?, sub_matches).await,
        "group" => group::handle_group(&mut api.await?, sub_matches).await,
        "analyze" | "batch" => jobs::handle_submission(&mut api.await?, &matches).await,
>>>>>>> b59b92ea

        #[cfg(feature = "selfmanage")]
        "uninstall" => uninstall::handle_uninstall(sub_matches),

        #[cfg(feature = "extensions")]
        "extension" => extensions::handle_extensions(sub_matches).await,

        #[cfg(feature = "extensions")]
<<<<<<< HEAD
        extension_subcmd => {
            handle_run_extension(extension_subcmd, Box::pin(Spinner::wrap(api))).await
        }
=======
        extension_subcmd => extensions::handle_run_extension(extension_subcmd, Box::pin(api)).await,
>>>>>>> b59b92ea

        #[cfg(not(feature = "extensions"))]
        _ => unreachable!(),
    }
}

async fn handle_ping(api: PhylumApi) -> CommandResult {
    let resp = api.ping().await;
    print::print_response(&resp, true, None);
    Ok(ExitCode::Ok.into())
}

async fn handle_update(matches: &ArgMatches) -> CommandResult {
    let res = update::do_update(matches.is_present("prerelease")).await;
    let message = res?;
    print_user_success!("{}", message);
    Ok(ExitCode::Ok.into())
}

fn handle_version(app_name: &str, ver: &str) -> CommandResult {
    print_user_success!("{app_name} (Version {ver})");
    Ok(ExitCode::Ok.into())
}

#[tokio::main]
async fn main() {
    env_logger::Builder::from_env(Env::default().default_filter_or("warn")).init();

    match handle_commands().await {
        Ok(CommandValue::Action(action)) => match action {
            Action::None => ExitCode::Ok.exit(),
            Action::Warn => exit_warn("Project failed threshold requirements!"),
            Action::Break => exit_fail(
                "Project failed threshold requirements, failing the build!",
                ExitCode::FailedThresholds,
            ),
        },
        Ok(CommandValue::Code(code)) => code.exit(),
        Err(error) => exit_error(error.into(), "Execution failed"),
    }
}<|MERGE_RESOLUTION|>--- conflicted
+++ resolved
@@ -9,22 +9,13 @@
 #[cfg(feature = "extensions")]
 use phylum_cli::commands::extensions;
 #[cfg(feature = "selfmanage")]
-<<<<<<< HEAD
-use phylum_cli::commands::uninstall::*;
-use phylum_cli::commands::{CommandResult, CommandValue, ExitCode};
-use phylum_cli::config::*;
-use phylum_cli::print::*;
-use phylum_cli::spinner::Spinner;
-use phylum_cli::update;
-use phylum_cli::{print_user_failure, print_user_success, print_user_warning};
-=======
 use phylum_cli::commands::uninstall;
 use phylum_cli::commands::{
     auth, group, jobs, packages, parse, project, CommandResult, CommandValue, ExitCode,
 };
 use phylum_cli::config::{self, Config};
+use phylum_cli::spinner::Spinner;
 use phylum_cli::{print, print_user_failure, print_user_success, print_user_warning, update};
->>>>>>> b59b92ea
 use phylum_types::types::job::Action;
 
 /// Print a warning message to the user before exiting with exit code 0.
@@ -153,23 +144,13 @@
         },
         "version" => handle_version(&app_name, ver),
         "update" => handle_update(sub_matches).await,
-<<<<<<< HEAD
-        "parse" => handle_parse(sub_matches),
+        "parse" => parse::handle_parse(sub_matches),
         "ping" => handle_ping(Spinner::wrap(api).await?).await,
-        "project" => handle_project(&mut Spinner::wrap(api).await?, sub_matches).await,
-        "package" => handle_get_package(&mut Spinner::wrap(api).await?, sub_matches).await,
-        "history" => handle_history(&mut Spinner::wrap(api).await?, sub_matches).await,
-        "group" => handle_group(&mut Spinner::wrap(api).await?, sub_matches).await,
-        "analyze" | "batch" => handle_submission(&mut Spinner::wrap(api).await?, &matches).await,
-=======
-        "parse" => parse::handle_parse(sub_matches),
-        "ping" => handle_ping(api.await?).await,
-        "project" => project::handle_project(&mut api.await?, sub_matches).await,
-        "package" => packages::handle_get_package(&mut api.await?, sub_matches).await,
-        "history" => jobs::handle_history(&mut api.await?, sub_matches).await,
-        "group" => group::handle_group(&mut api.await?, sub_matches).await,
-        "analyze" | "batch" => jobs::handle_submission(&mut api.await?, &matches).await,
->>>>>>> b59b92ea
+        "project" => project::handle_project(&mut Spinner::wrap(api).await?, sub_matches).await,
+        "package" => packages::handle_get_package(&mut Spinner::wrap(api).await?, sub_matches).await,
+        "history" => jobs::handle_history(&mut Spinner::wrap(api).await?, sub_matches).await,
+        "group" => group::handle_group(&mut Spinner::wrap(api).await?, sub_matches).await,
+        "analyze" | "batch" => jobs::handle_submission(&mut Spinner::wrap(api).await?, &matches).await,
 
         #[cfg(feature = "selfmanage")]
         "uninstall" => uninstall::handle_uninstall(sub_matches),
@@ -178,13 +159,7 @@
         "extension" => extensions::handle_extensions(sub_matches).await,
 
         #[cfg(feature = "extensions")]
-<<<<<<< HEAD
-        extension_subcmd => {
-            handle_run_extension(extension_subcmd, Box::pin(Spinner::wrap(api))).await
-        }
-=======
         extension_subcmd => extensions::handle_run_extension(extension_subcmd, Box::pin(api)).await,
->>>>>>> b59b92ea
 
         #[cfg(not(feature = "extensions"))]
         _ => unreachable!(),
