//! Deno runtime for extensions.

use std::pin::Pin;
use std::rc::Rc;
use std::sync::Arc;
use std::thread;

use anyhow::{anyhow, Result};
use deno_ast::{MediaType, ParseParams, SourceTextInfo};
use deno_runtime::deno_core::{
    self, Extension, ModuleLoader, ModuleSource, ModuleSourceFuture, ModuleSpecifier, ModuleType,
};
use deno_runtime::permissions::Permissions;
use deno_runtime::worker::{MainWorker, WorkerOptions};
use deno_runtime::{colors, BootstrapOptions};
use tokio::fs;
use url::{Host, Url};

use crate::commands::extensions::api;
use crate::commands::extensions::extension::{self, ExtensionState};

/// Load Phylum API for module injection.
const EXTENSION_API: &str = include_str!("./extension_api.ts");

/// Execute Phylum extension.
<<<<<<< HEAD
pub async fn run(extension_state: ExtensionState, extension: &extension::Extension) -> Result<()> {
=======
pub async fn run(
    extension_state: ExtensionState,
    entry_point: &str,
    args: Vec<String>,
) -> Result<()> {
>>>>>>> 85312c7c
    let phylum_api = Extension::builder().ops(api::api_decls()).build();

    let main_module = deno_core::resolve_path(&extension.path().to_string_lossy())?;

    let cpu_count = thread::available_parallelism().map(|p| p.get()).unwrap_or(1);

    let bootstrap = BootstrapOptions {
        cpu_count,
        args,
        runtime_version: env!("CARGO_PKG_VERSION").into(),
        user_agent: "phylum-cli/extension".into(),
        no_color: !colors::use_color(),
        is_tty: colors::is_tty(),
        enable_testing_features: Default::default(),
        debug_flag: Default::default(),
        ts_version: Default::default(),
        location: Default::default(),
        unstable: Default::default(),
    };

    let options = WorkerOptions {
        bootstrap,
        web_worker_preload_module_cb: Arc::new(|_| unimplemented!("web workers are not supported")),
        create_web_worker_cb: Arc::new(|_| unimplemented!("web workers are not supported")),
        module_loader: Rc::new(ExtensionsModuleLoader),
        extensions: vec![phylum_api],
        seed: None,
        unsafely_ignore_certificate_errors: Default::default(),
        should_break_on_first_statement: Default::default(),
        compiled_wasm_module_store: Default::default(),
        shared_array_buffer_store: Default::default(),
        maybe_inspector_server: Default::default(),
        format_js_error_fn: Default::default(),
        get_error_class_fn: Default::default(),
        origin_storage_dir: Default::default(),
        broadcast_channel: Default::default(),
        source_map_getter: Default::default(),
        root_cert_store: Default::default(),
        blob_store: Default::default(),
        stdio: Default::default(),
    };

    // Disable all permissions.
    let permissions = Permissions::from_options(&extension.permissions().try_into()?);

    // Initialize Deno runtime.
    let mut worker = MainWorker::bootstrap_from_options(main_module.clone(), permissions, options);

    // Export shared state.
    worker.js_runtime.op_state().borrow_mut().put(extension_state);

    // Execute extension code.
    worker.execute_main_module(&main_module).await?;
    worker.run_event_loop(false).await
}

/// See https://github.com/denoland/deno/blob/main/core/examples/ts_module_loader.rs.
struct ExtensionsModuleLoader;

impl ExtensionsModuleLoader {
    async fn load_from_filesystem(path: &Url) -> Result<String> {
        let path = path.to_file_path().map_err(|_| anyhow!("{path:?}: is not a path"))?;

        let extensions_path = extension::extensions_path()?;
        if !path.starts_with(&extensions_path) {
            return Err(anyhow!(
                "`{}`: importing from paths outside of the extension's directory is not allowed",
                path.to_string_lossy(),
            ));
        }

        if path.is_symlink() {
            return Err(anyhow!(
                "`{}`: importing from symlinks is not allowed",
                path.to_string_lossy(),
            ));
        }

        Ok(fs::read_to_string(path).await?)
    }

    async fn load_from_deno_std(path: &Url) -> Result<String> {
        if let Some(Host::Domain("deno.land")) = path.host() {
            let response = reqwest::get(path.clone()).await?;
            Ok(response.text().await?)
        } else {
            Err(anyhow!(
                "`{}`: importing from domains other than `deno.land` is not allowed",
                path.host().unwrap_or(Host::Domain("<unknown host>"))
            ))
        }
    }
}

impl ModuleLoader for ExtensionsModuleLoader {
    fn resolve(&self, specifier: &str, referrer: &str, _is_main: bool) -> Result<ModuleSpecifier> {
        if specifier == "phylum" {
            Ok(ModuleSpecifier::parse("deno:phylum")?)
        } else {
            Ok(deno_core::resolve_import(specifier, referrer)?)
        }
    }

    fn load(
        &self,
        module_specifier: &ModuleSpecifier,
        _maybe_referrer: Option<ModuleSpecifier>,
        _is_dyn_import: bool,
    ) -> Pin<Box<ModuleSourceFuture>> {
        let module_specifier = module_specifier.clone();
        Box::pin(async move {
            // Inject Phylum API module.
            if module_specifier.as_str() == "deno:phylum" {
                return phylum_module();
            }

            // Determine source file type.
            // We do not care about invalid URLs yet: This match statement is inexpensive,
            // bears no risk and does not do I/O -- it operates fully off of the
            // contents of the URL.
            let media_type = MediaType::from(&module_specifier);
            let (module_type, should_transpile) = match media_type {
                MediaType::JavaScript | MediaType::Mjs | MediaType::Cjs => {
                    (ModuleType::JavaScript, false)
                },
                MediaType::TypeScript
                | MediaType::Jsx
                | MediaType::Mts
                | MediaType::Cts
                | MediaType::Dts
                | MediaType::Dmts
                | MediaType::Dcts
                | MediaType::Tsx => (ModuleType::JavaScript, true),
                MediaType::Json => (ModuleType::Json, false),
                _ => return Err(anyhow!("Unknown JS module format: {}", module_specifier)),
            };

            // Load either a local file under the extensions directory, or a Deno standard
            // library module. Reject all URLs that do not fit these two use
            // cases.
            let mut code = match module_specifier.scheme() {
                "file" => ExtensionsModuleLoader::load_from_filesystem(&module_specifier).await?,
                "https" => ExtensionsModuleLoader::load_from_deno_std(&module_specifier).await?,
                _ => return Err(anyhow!("Unsupported module specifier: {}", module_specifier)),
            };

            if should_transpile {
                code = transpile(module_specifier.to_string(), code, media_type)?;
            }

            Ok(ModuleSource {
                code: code.into_bytes().into_boxed_slice(),
                module_url_specified: module_specifier.to_string(),
                module_url_found: module_specifier.to_string(),
                module_type,
            })
        })
    }
}

/// Transpile code to JavaScript.
fn transpile(
    specifier: impl Into<String>,
    code: impl Into<String>,
    media_type: MediaType,
) -> Result<String> {
    let parsed = deno_ast::parse_module(ParseParams {
        text_info: SourceTextInfo::from_string(code.into()),
        specifier: specifier.into(),
        capture_tokens: false,
        scope_analysis: false,
        maybe_syntax: None,
        media_type,
    })?;
    Ok(parsed.transpile(&Default::default())?.text)
}

/// Load the internal Phylum API module
fn phylum_module() -> Result<ModuleSource> {
    let module_url = "deno:phylum";
    let code = transpile(module_url, EXTENSION_API, MediaType::TypeScript)?;

    Ok(ModuleSource {
        code: code.into_bytes().into_boxed_slice(),
        module_url_specified: module_url.into(),
        module_url_found: module_url.into(),
        module_type: ModuleType::JavaScript,
    })
}<|MERGE_RESOLUTION|>--- conflicted
+++ resolved
@@ -23,15 +23,11 @@
 const EXTENSION_API: &str = include_str!("./extension_api.ts");
 
 /// Execute Phylum extension.
-<<<<<<< HEAD
-pub async fn run(extension_state: ExtensionState, extension: &extension::Extension) -> Result<()> {
-=======
 pub async fn run(
     extension_state: ExtensionState,
-    entry_point: &str,
+    extension: &extension::Extension,
     args: Vec<String>,
 ) -> Result<()> {
->>>>>>> 85312c7c
     let phylum_api = Extension::builder().ops(api::api_decls()).build();
 
     let main_module = deno_core::resolve_path(&extension.path().to_string_lossy())?;
