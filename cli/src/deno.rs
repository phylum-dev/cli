--- conflicted
+++ resolved
@@ -142,18 +142,11 @@
     ) -> Pin<Box<ModuleSourceFuture>> {
         let module_specifier = module_specifier.clone();
         Box::pin(async move {
-<<<<<<< HEAD
-=======
             // Inject Phylum API module.
             if module_specifier.as_str() == "deno:phylum" {
                 return phylum_module();
             }
 
-            let path = module_specifier
-                .to_file_path()
-                .map_err(|_| anyhow!("Invalid module path"))?;
-
->>>>>>> 4a80e91c
             // Determine source file type.
             // We do not care about invalid URLs yet: This match statement is inexpensive, bears
             // no risk and does not do I/O -- it operates fully off of the contents of the URL.
