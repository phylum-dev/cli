--- conflicted
+++ resolved
@@ -106,7 +106,7 @@
             read: process_exception.read,
             write: process_exception.write,
             run: process_exception.run,
-            env: Permission::Boolean(false),
+            env: process_exception.env,
             net: Permission::Boolean(process_exception.net),
         }
     }
@@ -455,36 +455,16 @@
 /// possible even after the command has been spawned.
 #[op]
 #[cfg(unix)]
-<<<<<<< HEAD
 fn run_sandboxed(op_state: Rc<RefCell<OpState>>, process: Process) -> Result<ProcessOutput> {
-    let Process { cmd, args, stdin, stdout, stderr, exceptions } = process;
-    let exceptions_strict = exceptions.strict;
+    let Process { cmd, args, stdin, exceptions, .. } = process;
+
+    let strict = exceptions.strict;
     let resolved_permissions = {
         let mut state = op_state.borrow_mut();
         let permissions = state.borrow_mut::<permissions::Permissions>();
         permissions::Permissions::from(exceptions).subset_of(permissions)
     }?;
 
-    // Setup process to be run.
-    let mut command = Command::new(&cmd);
-    command.args(&args);
-    command.stdin(stdin);
-    command.stdout(stdout);
-    command.stderr(stderr);
-
-    // Apply sandbox to subprocess after fork.
-    unsafe {
-        command.pre_exec(move || {
-            fn into_ioerr<E: Into<Box<dyn std::error::Error + Send + Sync>>>(err: E) -> io::Error {
-                io::Error::new(io::ErrorKind::Other, err)
-            }
-
-            let home_dir = dirs::home_dir().map_err(into_ioerr)?;
-
-            let mut birdcage = if exceptions_strict {
-                Birdcage::new().map_err(into_ioerr)?
-=======
-fn run_sandboxed(process: Process) -> Result<ProcessOutput> {
     let mut stdout_fds: ProcessStdioFds = process.stdout.try_into()?;
     let mut stderr_fds: ProcessStdioFds = process.stderr.try_into()?;
 
@@ -497,12 +477,12 @@
             stderr_fds.replace_fd(libc::STDERR_FILENO)?;
 
             // Apply sandboxing rules.
-            lock_process(process.exceptions)?;
+            lock_process(resolved_permissions, strict)?;
 
             // Setup process to be run.
-            let mut command = Command::new(&process.cmd);
-            command.args(&process.args);
-            command.stdin(process.stdin);
+            let mut command = Command::new(&cmd);
+            command.args(&args);
+            command.stdin(stdin);
             command.stdout(Stdio::inherit());
             command.stderr(Stdio::inherit());
 
@@ -518,7 +498,6 @@
 
                 // Fall back to arbitrary error.
                 process::exit(113);
->>>>>>> e6713220
             } else {
                 process::exit(0);
             }
@@ -535,26 +514,6 @@
                 return Err(io::Error::last_os_error().into());
             };
 
-<<<<<<< HEAD
-            for path in resolved_permissions.read.sandbox_paths().iter() {
-                let path = dirs::expand_home_path(path, &home_dir);
-                permissions::add_exception(&mut birdcage, Exception::Read(path))
-                    .map_err(into_ioerr)?;
-            }
-            for path in resolved_permissions.write.sandbox_paths().iter() {
-                let path = dirs::expand_home_path(path, &home_dir);
-                permissions::add_exception(&mut birdcage, Exception::Write(path))
-                    .map_err(into_ioerr)?;
-            }
-            for path in resolved_permissions.run.sandbox_paths().iter() {
-                let path = dirs::expand_home_path(path, &home_dir);
-                let absolute_path = permissions::resolve_bin_path(path);
-                permissions::add_exception(&mut birdcage, Exception::ExecuteAndRead(absolute_path))
-                    .map_err(into_ioerr)?;
-            }
-            if let permissions::Permission::Boolean(true) = resolved_permissions.net {
-                birdcage.add_exception(Exception::Networking).map_err(into_ioerr)?;
-=======
             // Check process exit status.
             let mut signal = None;
             let mut code = None;
@@ -574,39 +533,19 @@
             let mut stderr = String::new();
             if let Some(mut stderr_fd) = stderr_fds.parent {
                 stderr_fd.read_to_string(&mut stderr)?;
->>>>>>> e6713220
             }
-            birdcage.add_exception(Exception::FullEnvironment).map_err(into_ioerr)?;
 
             Ok(ProcessOutput { stdout, stderr, success: code == Some(0), signal, code })
         },
     }
 }
 
-<<<<<<< HEAD
-    let output = command.output().with_context(|| {
-        let args = args.iter().map(|arg| format!("`{arg}`")).collect::<Vec<_>>().join(" ");
-        format!("Executing sandboxed process failed: `{cmd}` {args}",)
-    })?;
-
-    Ok(ProcessOutput {
-        stdout: String::from_utf8_lossy(&output.stdout).into_owned(),
-        stderr: String::from_utf8_lossy(&output.stderr).into_owned(),
-        success: output.status.success(),
-        code: output.status.code(),
-        #[cfg(unix)]
-        signal: output.status.signal(),
-        #[cfg(not(unix))]
-        signal: None,
-    })
-=======
 /// Lock down the current process.
 #[cfg(unix)]
-fn lock_process(exceptions: ProcessException) -> Result<()> {
+fn lock_process(exceptions: permissions::Permissions, strict: bool) -> Result<()> {
     let home_dir = dirs::home_dir()?;
 
-    let mut birdcage =
-        if exceptions.strict { Birdcage::new()? } else { permissions::default_sandbox()? };
+    let mut birdcage = if strict { Birdcage::new()? } else { permissions::default_sandbox()? };
 
     // Apply filesystem exceptions.
     for path in exceptions.read.sandbox_paths().iter() {
@@ -624,7 +563,7 @@
     }
 
     // Apply network exceptions.
-    if exceptions.net {
+    if let permissions::Permission::Boolean(true) = exceptions.net {
         birdcage.add_exception(Exception::Networking)?;
     }
 
@@ -644,7 +583,6 @@
     birdcage.lock()?;
 
     Ok(())
->>>>>>> e6713220
 }
 
 /// Return error when trying to sandbox on Windows.
