--- conflicted
+++ resolved
@@ -1,20 +1,7 @@
-<<<<<<< HEAD
-pub mod api;
-pub mod extension;
-pub mod permissions;
-
-use extension::*;
-
-use std::{collections::HashSet, fs, io::ErrorKind, path::PathBuf};
-
-use crate::api::PhylumApi;
-use crate::commands::{CommandResult, CommandValue, ExitCode};
-=======
 use std::collections::HashSet;
 use std::fs;
 use std::io::ErrorKind;
 use std::path::PathBuf;
->>>>>>> c06c2aee
 
 use anyhow::{anyhow, Result};
 use clap::{arg, ArgMatches, Command, ValueHint};
@@ -27,6 +14,7 @@
 
 pub mod api;
 pub mod extension;
+pub mod permissions;
 
 pub fn command<'a>() -> Command<'a> {
     Command::new("extension")
