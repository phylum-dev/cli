use std::io;
use std::str::FromStr;

use ansi_term::Color::Blue;
use anyhow::{anyhow, Context, Result};
use reqwest::StatusCode;
use serde::Serialize;
use uuid::Uuid;

use phylum_types::types::common::JobId;
use phylum_types::types::job::*;
use phylum_types::types::package::*;

use crate::api::{PhylumApi, PhylumApiError};
use crate::commands::lock_files::get_packages_from_lockfile;
use crate::commands::{CommandResult, CommandValue};
use crate::config::{get_current_project, Config, ProjectConfig};
use crate::filter::Filter;
use crate::print::print_response;
use crate::print_user_success;
use crate::print_user_warning;
use crate::summarize::Summarize;

use super::project::get_project_list;

fn handle_status<T>(
    resp: Result<JobStatusResponse<T>, PhylumApiError>,
    pretty: bool,
    filter: Option<Filter>,
) -> Action
where
    T: std::fmt::Debug + Serialize + Summarize,
    JobStatusResponse<T>: Summarize,
{
    let mut action = Action::None;

    if let Err(Some(StatusCode::NOT_FOUND)) = resp.as_ref().map_err(|e| e.status()) {
        print_user_warning!(
            "No results found. Submit a lockfile for processing:\n\n\t{}\n",
            Blue.paint("phylum analyze <lock_file>")
        );
    } else {
        if let Ok(ref resp) = resp {
            if !resp.pass {
                action = resp.action.to_owned();
            }
        }
        print_response(&resp, pretty, filter);
    }

    action
}

/// Display user-friendly overview of a job
pub async fn get_job_status(
    api: &mut PhylumApi,
    job_id: &JobId,
    verbose: bool,
    pretty: bool,
    filter: Option<Filter>,
) -> Action {
    if verbose {
        let resp = api.get_job_status_ext(job_id).await;
        handle_status(resp, pretty, filter)
    } else {
        let resp = api.get_job_status(job_id).await;
        handle_status(resp, pretty, filter)
    }
}

/// Resolve a potential job_id, which could be a UUID string or the value
/// 'current' which means the UUID of the current running job.
fn resolve_job_id(job_id: &str) -> Result<Uuid> {
    let maybe_job_id = if job_id == "current" {
        get_current_project().map(|p: ProjectConfig| p.id)
    } else {
        JobId::from_str(job_id).ok()
    };

    maybe_job_id.ok_or_else(|| anyhow!("Unable to resolve, or invalid job id: {}", job_id))
}

/// Handle the history subcommand.
///
/// This allows us to list last N job runs, list the projects, list runs
/// associated with projects, and get the detailed run results for a specific
/// job run.
pub async fn handle_history(api: &mut PhylumApi, matches: &clap::ArgMatches) -> CommandResult {
    let pretty_print = !matches.is_present("json");
    let verbose = matches.is_present("verbose");
    let mut action = Action::None;
    let display_filter = matches
        .value_of("filter")
        .and_then(|v| Filter::from_str(v).ok());

    if let Some(matches) = matches.subcommand_matches("project") {
        let project_name = matches.value_of("project_name");
        let project_job_id = matches.value_of("job_id");

        if let Some(project_name) = project_name {
            if project_job_id.is_none() {
                print_user_warning!(
                    "`phylum history project <PROJECT>` is deprecated, \
                    use `phylum history --project <PROJECT>` instead"
                );

                let resp = api.get_project_details(project_name).await;
                print_response(&resp, pretty_print, None);
            } else {
<<<<<<< HEAD
                print_user_warning!("Showing job details with `phylum history project <project_name> <job_id>` is deprecated. Use `phylum history <job_id>` instead.");
=======
                print_user_warning!(
                    "`phylum history project <PROJECT> <JOB_ID>` is deprecated, \
                    use `phylum history <JOB_ID>` instead"
                );

>>>>>>> afaff86a
                // TODO The original code had unwrap in it above. This needs to
                // be refactored in general for better flow
                let job_id = resolve_job_id(project_job_id.expect("No job id found"))?;
                action = get_job_status(api, &job_id, verbose, pretty_print, display_filter).await
            }
        } else {
<<<<<<< HEAD
            print_user_warning!("Listing projects with `phylum history project` is deprecated. Use `phylum project` instead.");
=======
            print_user_warning!(
                "`phylum history project` is deprecated, use `phylum project` instead"
            );

>>>>>>> afaff86a
            get_project_list(api, pretty_print).await;
        }
    } else if matches.is_present("JOB_ID") {
        let job_id = resolve_job_id(matches.value_of("JOB_ID").expect("No job id found"))?;
        action = get_job_status(api, &job_id, verbose, pretty_print, display_filter).await;
    } else if let Some(project) = matches.value_of("project") {
        let resp = api.get_project_details(project).await.map(|r| r.jobs);
        print_response(&resp, pretty_print, None);
    } else {
        let resp = api.get_status().await;

        if let Err(Some(StatusCode::NOT_FOUND)) = resp.as_ref().map_err(|e| e.status()) {
            print_user_warning!(
                "No results found. Submit a lockfile for processing:\n\n\t{}\n",
                Blue.paint("phylum analyze <lock_file>")
            );
        } else {
            if pretty_print {
                println!("Projects and most recent runs\n",);
            }

            print_response(&resp, pretty_print, None);
        }
    }

    Ok(CommandValue::Action(action))
}

/// Handles submission of packages to the system for analysis and
/// displays summary information about the submitted package(s)
pub async fn handle_submission(
    api: &mut PhylumApi,
    config: Config,
    matches: &clap::ArgMatches,
) -> CommandResult {
    let mut packages = vec![];
    let mut request_type = config.request_type; // default request type
    let mut synch = false; // get status after submission
    let mut verbose = false;
    let mut pretty_print = false;
    let mut display_filter = None;
    let mut action = Action::None;
    let is_user; // is a user (non-batch) request
    let project;
    let label;

    if let Some(matches) = matches.subcommand_matches("analyze") {
        project = project_uuid(api, matches).await?;

        // Should never get here if `LOCKFILE` was not specified
        let lockfile = matches
            .value_of("LOCKFILE")
            .ok_or_else(|| anyhow!("Lockfile not found"))?;
        let res = get_packages_from_lockfile(lockfile)
            .ok_or_else(|| anyhow!("Unable to locate any valid package in package lockfile"))?;

        packages = res.0;
        request_type = res.1;

        label = matches.value_of("label");
        verbose = matches.is_present("verbose");
        pretty_print = !matches.is_present("json");
        display_filter = matches
            .value_of("filter")
            .and_then(|v| Filter::from_str(v).ok());
        is_user = !matches.is_present("force");
        synch = true;
    } else if let Some(matches) = matches.subcommand_matches("batch") {
        project = project_uuid(api, matches).await?;

        let mut eof = false;
        let mut line = String::new();
        let mut reader: Box<dyn io::BufRead> = if let Some(file) = matches.value_of("file") {
            // read entries from the file
            Box::new(io::BufReader::new(std::fs::File::open(file).unwrap()))
        } else {
            // read from stdin
            log::info!("Waiting on stdin...");
            Box::new(io::BufReader::new(io::stdin()))
        };

        // If a package type was provided on the command line, prefer that
        //  to the global setting
        if matches.is_present("type") {
            request_type =
                PackageType::from_str(matches.value_of("type").unwrap()).unwrap_or(request_type);
        }
        label = matches.value_of("label");
        is_user = !matches.is_present("force");

        while !eof {
            match reader.read_line(&mut line) {
                Ok(0) => eof = true,
                Ok(_) => {
                    line.pop();
                    let mut pkg_info = line.split(':').collect::<Vec<&str>>();
                    if pkg_info.len() < 2 {
                        log::debug!("Invalid package input: `{}`", line);
                        continue;
                    }
                    let pkg_version = pkg_info.pop().unwrap();
                    let pkg_name = pkg_info.join(":");

                    packages.push(PackageDescriptor {
                        name: pkg_name.to_owned(),
                        version: pkg_version.to_owned(),
                        package_type: request_type.to_owned(),
                    });
                    line.clear();
                }
                Err(err) => {
                    return Err(anyhow!(err));
                }
            }
        }
    } else {
        unreachable!();
    }

    log::debug!("Submitting request...");
    let job_id = api
        .submit_request(
            &request_type,
            &packages,
            is_user,
            project,
            label.map(|s| s.to_string()),
        )
        .await?;

    log::debug!("Response => {:?}", job_id);
    print_user_success!("Job ID: {}", job_id);

    if synch {
        log::debug!("Requesting status...");
        action = get_job_status(api, &job_id, verbose, pretty_print, display_filter).await;
    }
    Ok(CommandValue::Action(action))
}

/// Get the current project's UUID.
///
/// Assumes that the clap `matches` has a `project` arguments option.
async fn project_uuid(api: &mut PhylumApi, matches: &clap::ArgMatches) -> Result<Uuid> {
    // Prefer `--project` if it was specified.
    if let Some(project_name) = matches.value_of("project") {
        let response = api.get_project_details(project_name).await;
        let project_id = response.context("Project details request failure")?.id;
        return Uuid::parse_str(&project_id).context("Invalid project UUID");
    }

    // Retrieve the project from the `.phylum_project` file.
    get_current_project()
        .map(|p: ProjectConfig| p.id)
        .ok_or_else(|| {
            anyhow!(
                "Failed to find a valid project configuration. Specify an existing project using \
                the `--project` flag, or create a new one with `phylum project create <name>`"
            )
        })
}<|MERGE_RESOLUTION|>--- conflicted
+++ resolved
@@ -107,29 +107,21 @@
                 let resp = api.get_project_details(project_name).await;
                 print_response(&resp, pretty_print, None);
             } else {
-<<<<<<< HEAD
-                print_user_warning!("Showing job details with `phylum history project <project_name> <job_id>` is deprecated. Use `phylum history <job_id>` instead.");
-=======
                 print_user_warning!(
                     "`phylum history project <PROJECT> <JOB_ID>` is deprecated, \
                     use `phylum history <JOB_ID>` instead"
                 );
 
->>>>>>> afaff86a
                 // TODO The original code had unwrap in it above. This needs to
                 // be refactored in general for better flow
                 let job_id = resolve_job_id(project_job_id.expect("No job id found"))?;
                 action = get_job_status(api, &job_id, verbose, pretty_print, display_filter).await
             }
         } else {
-<<<<<<< HEAD
-            print_user_warning!("Listing projects with `phylum history project` is deprecated. Use `phylum project` instead.");
-=======
             print_user_warning!(
                 "`phylum history project` is deprecated, use `phylum project` instead"
             );
 
->>>>>>> afaff86a
             get_project_list(api, pretty_print).await;
         }
     } else if matches.is_present("JOB_ID") {
