//! `phylum parse` command for lockfile parsing

use std::fs::read_to_string;
use std::io;
use std::path::Path;

use anyhow::{anyhow, Result};
use phylum_lockfile::{get_path_format, LockfileFormat};
use phylum_types::types::package::{PackageDescriptor, PackageType};

use crate::commands::{CommandResult, ExitCode};
use crate::{print_user_success, print_user_warning};

pub fn lockfile_types() -> Vec<&'static str> {
    LockfileFormat::iter().map(|format| format.name()).chain(["auto"]).collect()
}

pub fn handle_parse(matches: &clap::ArgMatches) -> CommandResult {
    let auto_type = String::from("auto");
    let lockfile_type = matches.get_one::<String>("lockfile-type").unwrap_or(&auto_type);
    // LOCKFILE is a required parameter, so .unwrap() should be safe.
    let lockfile = matches.get_one::<String>("LOCKFILE").unwrap();

    let pkgs = if lockfile_type == &auto_type {
        let (pkgs, _) = try_get_packages(Path::new(lockfile))?;
        pkgs
    } else {
        let parser = lockfile_type.parse::<LockfileFormat>().unwrap().parser();

        let data = read_to_string(lockfile)?;
        parser.parse(&data)?
    };

    serde_json::to_writer_pretty(&mut io::stdout(), &pkgs)?;

    Ok(ExitCode::Ok.into())
}
/// Attempt to get packages from an unknown lockfile type
pub fn try_get_packages(path: &Path) -> Result<(Vec<PackageDescriptor>, PackageType)> {
    print_user_warning!(
        "Attempting to obtain packages from unrecognized lockfile type: {}",
        path.to_string_lossy()
    );

    let data = read_to_string(path)?;

    for format in LockfileFormat::iter() {
        let parser = format.parser();
        if let Ok(pkgs) = parser.parse(data.as_str()) {
            if !pkgs.is_empty() {
                print_user_success!("Identified lockfile type: {}", format);
                return Ok((pkgs, parser.package_type()));
            }
        }
    }

    Err(anyhow!("Failed to identify lockfile type"))
}

/// Determine the lockfile type based on its name and parse
/// accordingly to obtain the packages from it
pub fn get_packages_from_lockfile(path: &Path) -> Result<(Vec<PackageDescriptor>, PackageType)> {
    let res = match get_path_format(path) {
        Some(format) => {
            let data = read_to_string(path)?;
            let parser = format.parser();
            (parser.parse(&data)?, parser.package_type())
        },
        None => try_get_packages(path)?,
    };

    log::debug!("Read {} packages from file `{}`", res.0.len(), path.display());

    Ok(res)
}

#[cfg(test)]
mod tests {
    use super::*;

    #[test]
    fn it_can_identify_lock_file_types() {
        let test_cases = [
            ("../tests/fixtures/Gemfile.lock", PackageType::RubyGems),
            ("../tests/fixtures/yarn-v1.lock", PackageType::Npm),
            ("../tests/fixtures/yarn.lock", PackageType::Npm),
            ("../tests/fixtures/package-lock.json", PackageType::Npm),
            ("../tests/fixtures/sample.csproj", PackageType::Nuget),
            ("../tests/fixtures/gradle.lockfile", PackageType::Maven),
            ("../tests/fixtures/effective-pom.xml", PackageType::Maven),
            ("../tests/fixtures/workspace-effective-pom.xml", PackageType::Maven),
            ("../tests/fixtures/requirements.txt", PackageType::PyPi),
            ("../tests/fixtures/Pipfile", PackageType::PyPi),
            ("../tests/fixtures/Pipfile.lock", PackageType::PyPi),
            ("../tests/fixtures/poetry.lock", PackageType::PyPi),
<<<<<<< HEAD
            ("../tests/fixtures/Cargo.lock", PackageType::Cargo),
=======
            ("../tests/fixtures/go.sum", PackageType::Golang),
>>>>>>> 76abaf26
        ];

        for (file, expected_type) in &test_cases {
            let (_, pkg_type) = try_get_packages(Path::new(file)).unwrap();
            assert_eq!(pkg_type, *expected_type, "{}", file);
        }
    }
}<|MERGE_RESOLUTION|>--- conflicted
+++ resolved
@@ -93,11 +93,8 @@
             ("../tests/fixtures/Pipfile", PackageType::PyPi),
             ("../tests/fixtures/Pipfile.lock", PackageType::PyPi),
             ("../tests/fixtures/poetry.lock", PackageType::PyPi),
-<<<<<<< HEAD
+            ("../tests/fixtures/go.sum", PackageType::Golang),
             ("../tests/fixtures/Cargo.lock", PackageType::Cargo),
-=======
-            ("../tests/fixtures/go.sum", PackageType::Golang),
->>>>>>> 76abaf26
         ];
 
         for (file, expected_type) in &test_cases {
