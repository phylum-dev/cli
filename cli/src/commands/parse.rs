--- conflicted
+++ resolved
@@ -168,13 +168,6 @@
         let output = command.output().map_err(anyhow::Error::from)?;
 
         if !output.status.success() {
-<<<<<<< HEAD
-            let stderr = String::from_utf8_lossy(&output.stderr);
-            Err(anyhow!("subprocess failed:\n{stderr}")).context(
-                "Lockfile generation failed! For details, see: \
-                    https://docs.phylum.io/cli/lockfile_generation",
-            )
-=======
             // Check exit code to special-case lockfile generation failure.
             if output.status.code() == Some(i32::from(&ExitCode::ManifestWithoutGeneration)) {
                 Err(ParseError::ManifestWithoutGeneration(path.display().to_string()))
@@ -185,24 +178,14 @@
                         .context("Dependency file parsing failed"),
                 ))
             }
->>>>>>> 376bc726
         } else {
             let json = String::from_utf8_lossy(&output.stdout);
             let parsed_lockfile = serde_json::from_str(&json).map_err(anyhow::Error::from)?;
             Ok(parsed_lockfile)
         }
     } else {
-<<<<<<< HEAD
-        generator.generate_lockfile(&canonical_path).context(
-            "Lockfile generation failed! For details, see: \
-                https://docs.phylum.io/cli/lockfile_generation",
-        )
-    }
-}
-=======
         let contents = fs::read_to_string(&path).map_err(anyhow::Error::from)?;
         let generation_path = generate_lockfiles.then(|| path.clone());
->>>>>>> 376bc726
 
         phylum_lockfile::parse_depfile(&contents, display_path, format, generation_path)
     }
