//! `phylum parse` command for lockfile parsing

use std::borrow::Cow;
use std::path::{Path, PathBuf};
use std::{env, fs, io};

use anyhow::{anyhow, Context, Result};
use phylum_lockfile::{LockfileFormat, Package, PackageVersion, Parse, ThirdPartyVersion};
use phylum_types::types::package::{PackageDescriptor, PackageDescriptorAndLockfile};

use crate::commands::{CommandResult, ExitCode};
use crate::{config, print_user_warning};

pub struct ParsedLockfile {
    pub packages: Vec<PackageDescriptorAndLockfile>,
    pub format: LockfileFormat,
    pub path: PathBuf,
}

impl ParsedLockfile {
    fn new(path: PathBuf, format: LockfileFormat, packages: Vec<PackageDescriptor>) -> Self {
        let packages = packages
            .into_iter()
            .map(|package_descriptor| PackageDescriptorAndLockfile {
                package_descriptor,
                lockfile: Some(path.to_string_lossy().into_owned()),
            })
            .collect();

        Self { packages, format, path }
    }
}

pub fn lockfile_types(add_auto: bool) -> Vec<&'static str> {
    let mut lockfile_types = LockfileFormat::iter().map(|format| format.name()).collect::<Vec<_>>();

    // Add generic lockfile type.
    if add_auto {
        lockfile_types.push("auto");
    }

    lockfile_types
}

pub fn handle_parse(matches: &clap::ArgMatches) -> CommandResult {
    let project = phylum_project::get_current_project();
    let project_root = project.as_ref().map(|p| p.root());
    let lockfiles = config::lockfiles(matches, project.as_ref())?;

    let mut pkgs: Vec<PackageDescriptorAndLockfile> = Vec::new();
    for lockfile in lockfiles {
        let mut parsed_lockfile =
            parse_lockfile(&lockfile.path, project_root, Some(&lockfile.lockfile_type))
                .with_context(|| {
                    format!("could not parse lockfile: {}", lockfile.path.display())
                })?;
        pkgs.append(&mut parsed_lockfile.packages);
    }

    serde_json::to_writer_pretty(&mut io::stdout(), &pkgs)?;

    Ok(ExitCode::Ok)
}

/// Parse a package lockfile.
pub fn parse_lockfile(
    path: impl Into<PathBuf>,
    project_root: Option<&PathBuf>,
    lockfile_type: Option<&str>,
) -> Result<ParsedLockfile> {
    // Try and determine lockfile format.
    let path = path.into();
    let format = find_lockfile_format(&path, lockfile_type);

    // Attempt to parse with all known parsers as fallback.
    let (format, lockfile) = match format {
        Some(format) => format,
        None => return try_get_packages(path, project_root),
    };

    // Parse with the identified parser.
    let parser = format.parser();

    // Attempt to parse the identified lockfile.
    let mut lockfile_error = None;
    if let Some(lockfile) = lockfile {
        // Parse lockfile content.
        let content = fs::read_to_string(&lockfile).map_err(Into::into);
        let packages = content.and_then(|content| parse_lockfile_content(&content, parser));

        // Attempt to strip root path for identified lockfile
        let lockfile = strip_root_path(lockfile, project_root)?;

        match packages {
            Ok(packages) => return Ok(ParsedLockfile::new(lockfile, format, packages)),
            // Store error on failure.
            Err(err) => lockfile_error = Some(err),
        }
    }

    // If the path is neither a valid manifest nor lockfile, we abort.
    if !parser.is_path_manifest(&path) {
        // Return the original lockfile parsing error.
        match lockfile_error {
            Some(err) => return Err(err),
            // If it's neither manifest nor lockfile, `try_get_packages` is used instead.
            None => unreachable!("neither lockfile nor manifest"),
        }
    }

    // If the lockfile couldn't be parsed, or there is none, we generate a new one.

    // Find the generator for this lockfile format.
    let generator = match parser.generator() {
        Some(generator) => generator,
        None => return Err(anyhow!("unsupported manifest file {path:?}")),
    };

    let display_path = strip_root_path(path.to_path_buf(), project_root)?;

    eprintln!("Generating lockfile for manifest {display_path:?} using {format:?}…");

    // Generate a new lockfile.
<<<<<<< HEAD
    let generated_lockfile = generator.generate_lockfile(&path).context(
        "Lockfile generation failed! For details, see: https://cli.phylum.io/lockfile_generation",
    )?;
=======
    let generated_lockfile = generator.generate_lockfile(&path).context("Lockfile generation failed! For details, see: https://docs.phylum.io/docs/lockfile_generation")?;
>>>>>>> 3b3ef373

    // Parse the generated lockfile.
    let packages = parse_lockfile_content(&generated_lockfile, parser)?;

    Ok(ParsedLockfile::new(display_path, format, packages))
}

/// Attempt to parse a lockfile.
fn parse_lockfile_content(
    content: &str,
    parser: &'static dyn Parse,
) -> Result<Vec<PackageDescriptor>> {
    let packages = parser.parse(content).context("Failed to parse lockfile")?;
    Ok(filter_packages(packages))
}

/// Find a lockfile's format.
fn find_lockfile_format(
    path: &Path,
    lockfile_type: Option<&str>,
) -> Option<(LockfileFormat, Option<PathBuf>)> {
    // Determine format from lockfile type.
    if let Some(lockfile_type) = lockfile_type.filter(|lockfile_type| lockfile_type != &"auto") {
        let format = lockfile_type.parse::<LockfileFormat>().unwrap();

        // Skip lockfile analysis when path is only valid manifest.
        let parser = format.parser();
        let lockfile =
            (!parser.is_path_manifest(path) || parser.is_path_lockfile(path)).then(|| path.into());

        return Some((format, lockfile));
    }

    // Determine format based on lockfile path.
    if let Some(format) = phylum_lockfile::get_path_format(path) {
        return Some((format, Some(path.into())));
    }

    // Determine format from manifest path.
    find_manifest_format(path)
}

/// Find a manifest file's format.
fn find_manifest_format(path: &Path) -> Option<(LockfileFormat, Option<PathBuf>)> {
    // Find project root directory.
    let canonicalized = fs::canonicalize(path).ok()?;
    let manifest_dir = canonicalized.parent()?;

    // Find lockfile formats matching this manifest.
    let mut formats =
        LockfileFormat::iter().filter(|format| format.parser().is_path_manifest(path)).peekable();

    // Store first format as fallback.
    let fallback_format = formats.peek().copied();

    // Look for formats which already have a lockfile generated.
    let manifest_lockfile = formats.find_map(|format| {
        let manifest_lockfile = find_direntry_upwards::<32, _>(manifest_dir, |path| {
            format.parser().is_path_lockfile(path)
        })?;
        Some((format, manifest_lockfile))
    });

    // Return existing lockfile or format capable of generating it.
    match manifest_lockfile {
        Some((format, manifest_lockfile)) => {
            print_user_warning!("{path:?} is not a lockfile, using {manifest_lockfile:?} instead");
            Some((format, Some(manifest_lockfile)))
        },
        None => fallback_format.map(|format| (format, None)),
    }
}

/// Attempt to get packages from an unknown lockfile type
fn try_get_packages(path: PathBuf, project_root: Option<&PathBuf>) -> Result<ParsedLockfile> {
    let data = fs::read_to_string(&path)?;
    let lockfile = strip_root_path(path, project_root)?;

    for format in LockfileFormat::iter() {
        let parser = format.parser();
        if let Some(packages) = parser.parse(data.as_str()).ok().filter(|pkgs| !pkgs.is_empty()) {
            log::info!("Identified lockfile type: {}", format);

            let packages = filter_packages(packages);

            return Ok(ParsedLockfile::new(lockfile, format, packages));
        }
    }

    Err(anyhow!("Failed to identify type for lockfile {lockfile:?}"))
}

/// Filter packages for submission.
fn filter_packages(mut packages: Vec<Package>) -> Vec<PackageDescriptor> {
    packages
        .drain(..)
        .filter_map(|package| {
            // Check if package should be submitted based on version format.
            let version = match package.version {
                PackageVersion::FirstParty(version) => version,
                PackageVersion::ThirdParty(ThirdPartyVersion { registry, version }) => {
                    log::debug!("Using registry {registry:?} for {} ({version})", package.name);
                    version
                },
                PackageVersion::Git(url) => {
                    log::debug!("Git dependency {} will not be analyzed ({url:?})", package.name);
                    url
                },
                PackageVersion::Path(path) => {
                    log::debug!("Ignoring filesystem dependency {} ({path:?})", package.name);
                    return None;
                },
                PackageVersion::DownloadUrl(url) => {
                    log::debug!("Ignoring remote dependency {} ({url:?})", package.name);
                    return None;
                },
            };

            Some(PackageDescriptor {
                package_type: package.package_type,
                version,
                name: package.name,
            })
        })
        .collect()
}

/// Find a file by walking from a directory towards the root.
///
/// `MAX_DEPTH` is the maximum number of directory traversals before the search
/// will be abandoned. A `MAX_DEPTH` of `0` will only search the `origin`
/// directory.
fn find_direntry_upwards<const MAX_DEPTH: usize, P>(
    mut origin: &Path,
    mut predicate: P,
) -> Option<PathBuf>
where
    P: FnMut(&Path) -> bool,
{
    for _ in 0..=MAX_DEPTH {
        for entry in fs::read_dir(origin).ok()?.flatten() {
            let path = entry.path();
            if predicate(&path) {
                return Some(path);
            }
        }

        origin = origin.parent()?;
    }

    None
}

/// Modify the provided path to be relative to a given project root or the
/// current directory.
///
/// If a project root is provided and the path starts with this root, the
/// function will return a path relative to this root. If no project root is
/// provided, or if the path doesn't start with the project root, the function
/// will return a path relative to the current directory.
fn strip_root_path(path: PathBuf, project_root: Option<&PathBuf>) -> Result<PathBuf> {
    let base: Cow<'_, Path> = match project_root {
        Some(p) => p.into(),
        None => env::current_dir()?.into(),
    };

    relative_path(&base, &path)
}

/// Computes the relative path from the `from` path to the `to` path.
///
/// This function iterates through the components of both paths in tandem. It
/// skips the common prefix and then, for each remaining component in the
/// starting directory (`from`), it adds a `..` to the result. Finally, it
/// appends the unique components of the target path (`to`).
fn relative_path(from: &Path, to: &Path) -> Result<PathBuf> {
    let from = from.canonicalize()?;
    let to = to.canonicalize()?;

    let mut from_components = from.components().peekable();
    let mut to_components = to.components().peekable();

    while from_components.peek() == to_components.peek() {
        from_components.next();
        to_components.next();
    }

    let mut result = PathBuf::new();
    while from_components.next().is_some() {
        result.push("..");
    }
    result.extend(to_components);
    Ok(result)
}

#[cfg(test)]
mod tests {
    use std::fs::{self, File};

    use super::*;

    #[test]
    fn it_can_identify_lock_file_types() {
        let test_cases = [
            ("../tests/fixtures/Gemfile.lock", LockfileFormat::Gem),
            ("../tests/fixtures/yarn-v1.lock", LockfileFormat::Yarn),
            ("../tests/fixtures/yarn.lock", LockfileFormat::Yarn),
            ("../tests/fixtures/package-lock.json", LockfileFormat::Npm),
            ("../tests/fixtures/package-lock-v6.json", LockfileFormat::Npm),
            ("../tests/fixtures/packages.lock.json", LockfileFormat::NugetLock),
            ("../tests/fixtures/gradle.lockfile", LockfileFormat::Gradle),
            ("../tests/fixtures/effective-pom.xml", LockfileFormat::Maven),
            ("../tests/fixtures/workspace-effective-pom.xml", LockfileFormat::Maven),
            ("../tests/fixtures/requirements-locked.txt", LockfileFormat::Pip),
            ("../tests/fixtures/Pipfile.lock", LockfileFormat::Pipenv),
            ("../tests/fixtures/poetry.lock", LockfileFormat::Poetry),
            ("../tests/fixtures/poetry_v2.lock", LockfileFormat::Poetry),
            ("../tests/fixtures/go.sum", LockfileFormat::Go),
            ("../tests/fixtures/Cargo_v1.lock", LockfileFormat::Cargo),
            ("../tests/fixtures/Cargo_v2.lock", LockfileFormat::Cargo),
            ("../tests/fixtures/Cargo_v3.lock", LockfileFormat::Cargo),
            ("../tests/fixtures/spdx-2.2.spdx", LockfileFormat::Spdx),
            ("../tests/fixtures/spdx-2.2.spdx.json", LockfileFormat::Spdx),
            ("../tests/fixtures/spdx-2.3.spdx.json", LockfileFormat::Spdx),
            ("../tests/fixtures/spdx-2.3.spdx.yaml", LockfileFormat::Spdx),
            ("../tests/fixtures/bom.1.3.json", LockfileFormat::CycloneDX),
            ("../tests/fixtures/bom.1.3.xml", LockfileFormat::CycloneDX),
            ("../tests/fixtures/bom.json", LockfileFormat::CycloneDX),
            ("../tests/fixtures/bom.xml", LockfileFormat::CycloneDX),
        ];

        for (file, expected_format) in test_cases {
            let parsed = try_get_packages(PathBuf::from(file), None).unwrap();
            assert_eq!(parsed.format, expected_format, "{}", file);
        }
    }

    #[test]
    fn find_lockfile_for_manifest() {
        let tempdir = tempfile::tempdir().unwrap();
        let tempdir = tempdir.path().canonicalize().unwrap();

        // Create manifest.
        let manifest_dir = tempdir.join("manifest");
        let manifest_path = manifest_dir.join("Cargo.toml");
        fs::create_dir_all(&manifest_dir).unwrap();
        File::create(&manifest_path).unwrap();

        // Ensure lockfiles below manifest are ignored.

        // Create lockfile below manifest.
        let child_lockfile_dir = manifest_dir.join("sub");
        fs::create_dir_all(&child_lockfile_dir).unwrap();
        File::create(child_lockfile_dir.join("Cargo.lock")).unwrap();

        let (_, path) = find_manifest_format(&manifest_path).unwrap();

        assert_eq!(path, None);

        // Accept lockfiles above the manifest.

        // Create lockfile above manifest.
        let parent_lockfile_path = tempdir.join("Cargo.lock");
        File::create(&parent_lockfile_path).unwrap();

        let (_, path) = find_manifest_format(&manifest_path).unwrap();

        assert_eq!(path, Some(parent_lockfile_path));

        // Prefer lockfiles "closer" to the manifest.

        // Create lockfile in the manifest directory.
        let sibling_lockfile_path = manifest_dir.join("Cargo.lock");
        File::create(&sibling_lockfile_path).unwrap();

        let (_, path) = find_manifest_format(&manifest_path).unwrap();

        assert_eq!(path, Some(sibling_lockfile_path));
    }

    #[test]
    fn test_relative_path() {
        // Set up a temporary directory for testing.
        let tempdir = tempfile::tempdir().unwrap();
        let tempdir = tempdir.path().canonicalize().unwrap();

        // Create a sample project directory named "sample" inside the "projects"
        // directory. Also create a "Cargo.lock" file inside the "sample"
        // directory.
        let sample_dir = tempdir.join("sample");
        let lockfile_path = sample_dir.join("Cargo.lock");
        fs::create_dir_all(&sample_dir).unwrap();
        File::create(&lockfile_path).unwrap();

        // Change the current directory to the "sample" project directory.
        let path = relative_path(&sample_dir, &lockfile_path).unwrap();
        // The path to the lockfile should now be just the filename since it's in the
        // current directory.
        assert_eq!(path.as_os_str(), "Cargo.lock");

        // Create a subdirectory named "sub" within the "sample" project directory.
        let sub_dir = sample_dir.join("sub");
        fs::create_dir_all(&sub_dir).unwrap();

        // Change the current directory to the new "sub" directory.
        let rel_lockfile_path = sub_dir.join("../Cargo.lock");

        // Get the relative path from the sub directory to the lockfile in the sample
        // directory.
        let path = relative_path(&sample_dir, &rel_lockfile_path).unwrap();
        // The path to the lockfile should be the same as before since we are looking
        // relative to the sample directory.
        assert_eq!(path.as_os_str(), "Cargo.lock");

        // Create another "Cargo.lock" file one level above the "sample" directory.
        let above_lockfile_path = tempdir.join("Cargo.lock");
        File::create(above_lockfile_path).unwrap();
        let rel_lockfile_path = sub_dir.join("../../Cargo.lock");

        // Although the current directory is still "sub", get the relative path to the
        // lockfile above the "sample" directory.
        let path = relative_path(&sample_dir, &rel_lockfile_path).unwrap();
        // The path to the lockfile should be relative to the "sample" directory.
        assert_eq!(path.as_os_str(), "../Cargo.lock");
    }
}<|MERGE_RESOLUTION|>--- conflicted
+++ resolved
@@ -121,13 +121,7 @@
     eprintln!("Generating lockfile for manifest {display_path:?} using {format:?}…");
 
     // Generate a new lockfile.
-<<<<<<< HEAD
-    let generated_lockfile = generator.generate_lockfile(&path).context(
-        "Lockfile generation failed! For details, see: https://cli.phylum.io/lockfile_generation",
-    )?;
-=======
     let generated_lockfile = generator.generate_lockfile(&path).context("Lockfile generation failed! For details, see: https://docs.phylum.io/docs/lockfile_generation")?;
->>>>>>> 3b3ef373
 
     // Parse the generated lockfile.
     let packages = parse_lockfile_content(&generated_lockfile, parser)?;
