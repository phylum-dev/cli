//! `phylum parse` command for lockfile parsing

use std::path::{Path, PathBuf};
use std::vec::IntoIter;
use std::{env, fs, io};

use anyhow::{anyhow, Context, Result};
use phylum_lockfile::{LockfileFormat, Package, PackageVersion, Parse, ThirdPartyVersion};
use phylum_types::types::package::{PackageDescriptor, PackageDescriptorAndLockfile};

use crate::commands::{CommandResult, ExitCode};
use crate::{config, print_user_warning};

pub struct ParsedLockfile {
    pub path: PathBuf,
    pub format: LockfileFormat,
    pub packages: Vec<PackageDescriptor>,
}

pub struct ParsedLockfileIterator {
    path: PathBuf,
    packages: IntoIter<PackageDescriptor>,
}

impl Iterator for ParsedLockfileIterator {
    type Item = PackageDescriptorAndLockfile;

    fn next(&mut self) -> Option<Self::Item> {
        self.packages.next().map(|package_descriptor| PackageDescriptorAndLockfile {
            package_descriptor,
            lockfile: Some(self.path.to_string_lossy().into_owned()),
        })
    }
}

impl IntoIterator for ParsedLockfile {
    type IntoIter = ParsedLockfileIterator;
    type Item = PackageDescriptorAndLockfile;

    fn into_iter(self) -> Self::IntoIter {
        ParsedLockfileIterator { path: self.path, packages: self.packages.into_iter() }
    }
}

pub fn lockfile_types(add_auto: bool) -> Vec<&'static str> {
    let mut lockfile_types = LockfileFormat::iter().map(|format| format.name()).collect::<Vec<_>>();

    // Add generic lockfile type.
    if add_auto {
        lockfile_types.push("auto");
    }

    lockfile_types
}

pub fn handle_parse(matches: &clap::ArgMatches) -> CommandResult {
    let project = phylum_project::get_current_project();
    let project_root = project.as_ref().map(|p| p.root().to_owned());
    let lockfiles = config::lockfiles(matches, project.as_ref())?;

    let mut pkgs: Vec<PackageDescriptorAndLockfile> = Vec::new();

    for lockfile in lockfiles {
        let parsed_lockfile =
            parse_lockfile(lockfile.path, &project_root, Some(&lockfile.lockfile_type))?;
        pkgs.extend(parsed_lockfile.into_iter());
    }

    serde_json::to_writer_pretty(&mut io::stdout(), &pkgs)?;

    Ok(ExitCode::Ok)
}

/// Parse a package lockfile.
pub fn parse_lockfile(
    path: impl Into<PathBuf>,
    project_root: &Option<PathBuf>,
    lockfile_type: Option<&str>,
) -> Result<ParsedLockfile> {
    // Try and determine lockfile format.
    let path = path.into();
    let format = find_lockfile_format(&path, lockfile_type);
    let project_root = project_root.to_owned();

    // Attempt to strip root path
    let path = strip_root_path(path, &project_root);

    // Attempt to parse with all known parsers as fallback.
    let (format, lockfile) = match format {
        Some(format) => format,
        None => return try_get_packages(path),
    };

    // Parse with the identified parser.
    let parser = format.parser();

    // Attempt to parse the identified lockfile.
    let mut lockfile_error = None;
    if let Some(lockfile) = lockfile {
        // Attempt to strip root path for identified lockfile
        let lockfile = strip_root_path(lockfile, &project_root);

        // Parse lockfile content.
        let content = fs::read_to_string(&lockfile).map_err(Into::into);
        let packages = content.and_then(|content| parse_lockfile_content(&content, parser));

        match packages {
            Ok(packages) => return Ok(ParsedLockfile { path: lockfile, format, packages }),
            // Store error on failure.
            Err(err) => lockfile_error = Some(err),
        }
    }

    // If the path is neither a valid manifest nor lockfile, we abort.
    if !parser.is_path_manifest(&path) {
        // Return the original lockfile parsing error.
        match lockfile_error {
            Some(err) => return Err(err),
            // If it's neither manifest nor lockfile, `try_get_packages` is used instead.
            None => unreachable!("neither lockfile nor manifest"),
        }
    }

    // If the lockfile couldn't be parsed, or there is none, we generate a new one.

    // Find the generator for this lockfile format.
    let generator = match parser.generator() {
        Some(generator) => generator,
        None => return Err(anyhow!("unsupported manifest file {path:?}")),
    };

    eprintln!("Generating lockfile for manifest {path:?} using {format:?}…");

    // Generate a new lockfile.
    let generated_lockfile = generator.generate_lockfile(&path).context("Lockfile generation failed! For details, see: https://docs.phylum.io/docs/lockfile-generation")?;

    // Parse the generated lockfile.
    let packages = parse_lockfile_content(&generated_lockfile, parser)?;

    Ok(ParsedLockfile { path, format, packages })
}

/// Attempt to parse a lockfile.
fn parse_lockfile_content(
    content: &str,
    parser: &'static dyn Parse,
) -> Result<Vec<PackageDescriptor>> {
    let packages = parser.parse(content).context("Failed to parse lockfile")?;
    Ok(filter_packages(packages))
}

/// Find a lockfile's format.
fn find_lockfile_format(
    path: &Path,
    lockfile_type: Option<&str>,
) -> Option<(LockfileFormat, Option<PathBuf>)> {
    // Determine format from lockfile type.
    if let Some(lockfile_type) = lockfile_type.filter(|lockfile_type| lockfile_type != &"auto") {
        let format = lockfile_type.parse::<LockfileFormat>().unwrap();

        // Skip lockfile analysis when path is only valid manifest.
        let parser = format.parser();
        let lockfile =
            (!parser.is_path_manifest(path) || parser.is_path_lockfile(path)).then(|| path.into());

        return Some((format, lockfile));
    }

    // Determine format based on lockfile path.
    if let Some(format) = phylum_lockfile::get_path_format(path) {
        return Some((format, Some(path.into())));
    }

    // Determine format from manifest path.
    find_manifest_format(path)
}

/// Find a manifest file's format.
fn find_manifest_format(path: &Path) -> Option<(LockfileFormat, Option<PathBuf>)> {
    // Find project root directory.
    let canonicalized = fs::canonicalize(path).ok()?;
    let manifest_dir = canonicalized.parent()?;

    // Find lockfile formats matching this manifest.
    let mut formats =
        LockfileFormat::iter().filter(|format| format.parser().is_path_manifest(path)).peekable();

    // Store first format as fallback.
    let fallback_format = formats.peek().copied();

    // Look for formats which already have a lockfile generated.
    let manifest_lockfile = formats.find_map(|format| {
        let manifest_lockfile = find_direntry_upwards::<32, _>(manifest_dir, |path| {
            format.parser().is_path_lockfile(path)
        })?;
        Some((format, manifest_lockfile))
    });

    // Return existing lockfile or format capable of generating it.
    match manifest_lockfile {
        Some((format, manifest_lockfile)) => {
            print_user_warning!("{path:?} is not a lockfile, using {manifest_lockfile:?} instead");
            Some((format, Some(manifest_lockfile)))
        },
        None => fallback_format.map(|format| (format, None)),
    }
}

/// Attempt to get packages from an unknown lockfile type
fn try_get_packages(path: PathBuf) -> Result<ParsedLockfile> {
    let data = fs::read_to_string(&path)?;

    for format in LockfileFormat::iter() {
        let parser = format.parser();
        if let Some(packages) = parser.parse(data.as_str()).ok().filter(|pkgs| !pkgs.is_empty()) {
            log::info!("Identified lockfile type: {}", format);

            let packages = filter_packages(packages);

            return Ok(ParsedLockfile { path, packages, format });
        }
    }

    Err(anyhow!("Failed to identify type for lockfile {path:?}"))
}

/// Filter packages for submission.
fn filter_packages(mut packages: Vec<Package>) -> Vec<PackageDescriptor> {
    packages
        .drain(..)
        .filter_map(|package| {
            // Check if package should be submitted based on version format.
            let version = match package.version {
                PackageVersion::FirstParty(version) => version,
                PackageVersion::ThirdParty(ThirdPartyVersion { registry, version }) => {
                    log::debug!("Using registry {registry:?} for {} ({version})", package.name);
                    version
                },
                PackageVersion::Git(url) => {
                    log::debug!("Git dependency {} will not be analyzed ({url:?})", package.name);
                    url
                },
                PackageVersion::Path(path) => {
                    log::debug!("Ignoring filesystem dependency {} ({path:?})", package.name);
                    return None;
                },
                PackageVersion::DownloadUrl(url) => {
                    log::debug!("Ignoring remote dependency {} ({url:?})", package.name);
                    return None;
                },
            };

            Some(PackageDescriptor {
                package_type: package.package_type,
                version,
                name: package.name,
            })
        })
        .collect()
}

<<<<<<< HEAD
/// Strip root prefix from lockfile paths
fn strip_root_path(path: PathBuf, project_root: &Option<PathBuf>) -> PathBuf {
    match (project_root, path.is_absolute()) {
        // Strip project root path when set
        (Some(base), _) => path.strip_prefix(base).unwrap_or(&path),

        // Strip current directory if we have an absolute path but not a project root
        (None, true) => {
            let curr_dir = env::current_dir().unwrap_or_else(|_| path.clone());
            path.strip_prefix(&curr_dir).unwrap_or(&path)
        },

        (None, false) => &path,
    }
    .to_path_buf()
=======
/// Find a file by walking from a directory towards the root.
///
/// `MAX_DEPTH` is the maximum number of directory traversals before the search
/// will be abandoned. A `MAX_DEPTH` of `0` will only search the `origin`
/// directory.
fn find_direntry_upwards<const MAX_DEPTH: usize, P>(
    mut origin: &Path,
    mut predicate: P,
) -> Option<PathBuf>
where
    P: FnMut(&Path) -> bool,
{
    for _ in 0..=MAX_DEPTH {
        for entry in fs::read_dir(origin).ok()?.flatten() {
            let path = entry.path();
            if predicate(&path) {
                return Some(path);
            }
        }

        origin = origin.parent()?;
    }

    None
>>>>>>> 3ee40010
}

#[cfg(test)]
mod tests {
    use std::fs::{self, File};

    use super::*;

    #[test]
    fn it_can_identify_lock_file_types() {
        let test_cases = [
            ("../tests/fixtures/Gemfile.lock", LockfileFormat::Gem),
            ("../tests/fixtures/yarn-v1.lock", LockfileFormat::Yarn),
            ("../tests/fixtures/yarn.lock", LockfileFormat::Yarn),
            ("../tests/fixtures/package-lock.json", LockfileFormat::Npm),
            ("../tests/fixtures/package-lock-v6.json", LockfileFormat::Npm),
            ("../tests/fixtures/Calculator.csproj", LockfileFormat::Msbuild),
            ("../tests/fixtures/sample.csproj", LockfileFormat::Msbuild),
            ("../tests/fixtures/Calculator.csproj", LockfileFormat::Msbuild),
            ("../tests/fixtures/gradle.lockfile", LockfileFormat::Gradle),
            ("../tests/fixtures/effective-pom.xml", LockfileFormat::Maven),
            ("../tests/fixtures/workspace-effective-pom.xml", LockfileFormat::Maven),
            ("../tests/fixtures/requirements-locked.txt", LockfileFormat::Pip),
            ("../tests/fixtures/Pipfile.lock", LockfileFormat::Pipenv),
            ("../tests/fixtures/poetry.lock", LockfileFormat::Poetry),
            ("../tests/fixtures/poetry_v2.lock", LockfileFormat::Poetry),
            ("../tests/fixtures/go.sum", LockfileFormat::Go),
            ("../tests/fixtures/Cargo_v1.lock", LockfileFormat::Cargo),
            ("../tests/fixtures/Cargo_v2.lock", LockfileFormat::Cargo),
            ("../tests/fixtures/Cargo_v3.lock", LockfileFormat::Cargo),
            ("../tests/fixtures/spdx-2.2.spdx", LockfileFormat::Spdx),
            ("../tests/fixtures/spdx-2.2.spdx.json", LockfileFormat::Spdx),
            ("../tests/fixtures/spdx-2.3.spdx.json", LockfileFormat::Spdx),
            ("../tests/fixtures/spdx-2.3.spdx.yaml", LockfileFormat::Spdx),
        ];

        for (file, expected_format) in test_cases {
            let parsed = try_get_packages(PathBuf::from(file)).unwrap();
            assert_eq!(parsed.format, expected_format, "{}", file);
        }
    }

    #[test]
    fn find_lockfile_for_manifest() {
        let tempdir = tempfile::tempdir().unwrap();
        let tempdir = tempdir.path().canonicalize().unwrap();

        // Create manifest.
        let manifest_dir = tempdir.join("manifest");
        let manifest_path = manifest_dir.join("Cargo.toml");
        fs::create_dir_all(&manifest_dir).unwrap();
        File::create(&manifest_path).unwrap();

        // Ensure lockfiles below manifest are ignored.

        // Create lockfile below manifest.
        let child_lockfile_dir = manifest_dir.join("sub");
        fs::create_dir_all(&child_lockfile_dir).unwrap();
        File::create(child_lockfile_dir.join("Cargo.lock")).unwrap();

        let (_, path) = find_manifest_format(&manifest_path).unwrap();

        assert_eq!(path, None);

        // Accept lockfiles above the manifest.

        // Create lockfile above manifest.
        let parent_lockfile_path = tempdir.join("Cargo.lock");
        File::create(&parent_lockfile_path).unwrap();

        let (_, path) = find_manifest_format(&manifest_path).unwrap();

        assert_eq!(path, Some(parent_lockfile_path));

        // Prefer lockfiles "closer" to the manifest.

        // Create lockfile in the manifest directory.
        let sibling_lockfile_path = manifest_dir.join("Cargo.lock");
        File::create(&sibling_lockfile_path).unwrap();

        let (_, path) = find_manifest_format(&manifest_path).unwrap();

        assert_eq!(path, Some(sibling_lockfile_path));
    }
}<|MERGE_RESOLUTION|>--- conflicted
+++ resolved
@@ -259,23 +259,6 @@
         .collect()
 }
 
-<<<<<<< HEAD
-/// Strip root prefix from lockfile paths
-fn strip_root_path(path: PathBuf, project_root: &Option<PathBuf>) -> PathBuf {
-    match (project_root, path.is_absolute()) {
-        // Strip project root path when set
-        (Some(base), _) => path.strip_prefix(base).unwrap_or(&path),
-
-        // Strip current directory if we have an absolute path but not a project root
-        (None, true) => {
-            let curr_dir = env::current_dir().unwrap_or_else(|_| path.clone());
-            path.strip_prefix(&curr_dir).unwrap_or(&path)
-        },
-
-        (None, false) => &path,
-    }
-    .to_path_buf()
-=======
 /// Find a file by walking from a directory towards the root.
 ///
 /// `MAX_DEPTH` is the maximum number of directory traversals before the search
@@ -300,7 +283,23 @@
     }
 
     None
->>>>>>> 3ee40010
+}
+
+/// Strip root prefix from lockfile paths
+fn strip_root_path(path: PathBuf, project_root: &Option<PathBuf>) -> PathBuf {
+    match (project_root, path.is_absolute()) {
+        // Strip project root path when set
+        (Some(base), _) => path.strip_prefix(base).unwrap_or(&path),
+
+        // Strip current directory if we have an absolute path but not a project root
+        (None, true) => {
+            let curr_dir = env::current_dir().unwrap_or_else(|_| path.clone());
+            path.strip_prefix(&curr_dir).unwrap_or(&path)
+        },
+
+        (None, false) => &path,
+    }
+    .to_path_buf()
 }
 
 #[cfg(test)]
