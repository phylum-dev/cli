--- conflicted
+++ resolved
@@ -295,12 +295,9 @@
         PackageType::PyPi => "PyPI",
         PackageType::Maven => "Maven",
         PackageType::Nuget => "NuGet",
-<<<<<<< HEAD
-        PackageType::Golang => unimplemented!(),
+        PackageType::Golang => "Golang",
         PackageType::Cargo => "Cargo",
-=======
-        PackageType::Golang => "Golang",
->>>>>>> 76abaf26
+        
     };
 
     let date_time = NaiveDateTime::from_timestamp(resp.created_at / 1000, 0);
