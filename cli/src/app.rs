use clap::builder::PossibleValuesParser;
use clap::{Arg, ArgAction, Command, ValueHint};
use git_version::git_version;
use lazy_static::lazy_static;

use crate::commands::{extensions, parse};

const VERSION: &str = git_version!(args = ["--dirty=-modified", "--tags"], cargo_prefix = "cargo:");

lazy_static! {
    pub static ref USER_AGENT: String = format!("{}/{}", env!("CARGO_PKG_NAME"), VERSION);
}

const FILTER_ABOUT: &str = r#"Provide a filter used to limit the issues displayed

EXAMPLES
# Show only issues with severity of at least 'high'
    --filter=high

# Show issues with severity of 'critical' in the 'author'
and 'engineering' domains
    --filter=crit,aut,eng
"#;

pub fn app() -> Command {
    // NOTE: We do not use the `arg!` macro here since it causes a stack overflow on
    // Windows.
    #[allow(unused_mut)]
    let mut app = Command::new("phylum")
        .bin_name("phylum")
        .version(VERSION)
        .author("Phylum, Inc.")
        .about("Client interface to the Phylum system")
        .next_display_order(None)
        .args(&[
            Arg::new("config")
                .short('c')
                .long("config")
                .value_name("FILE")
                .help("Sets a custom config file")
                .value_hint(ValueHint::FilePath),
            Arg::new("timeout")
                .short('t')
                .long("timeout")
                .value_name("TIMEOUT")
                .help("Set the timeout (in seconds) for requests to the Phylum api"),
            Arg::new("no-check-certificate")
                .action(ArgAction::SetTrue)
                .long("no-check-certificate")
                .help("Don't validate the server certificate when performing api requests"),
            Arg::new("verbose")
                .short('v')
                .global(true)
                .help("Increase the level of verbosity (the maximum is -vvv)")
                .action(ArgAction::Count),
            Arg::new("quiet")
                .short('q')
                .global(true)
                .help("Reduce the level of verbosity (the maximum is -qq)")
                .action(ArgAction::Count)
                .conflicts_with("verbose"),
        ]);

    app = add_subcommands(app);

    app = extensions::add_extensions_subcommands(app);

    app
}

/// Add non-extension subcommands.
pub fn add_subcommands(command: Command) -> Command {
    let mut app = command
        .subcommand(
            Command::new("update")
                .about("Check for a new release of the Phylum CLI tool and update if one exists")
                .arg(
                    Arg::new("prerelease")
                        .action(ArgAction::SetTrue)
                        .short('p')
                        .long("prerelease")
                        .help("Update to the latest prerelease (vs. stable, default: false)")
                        .hide(true),
                ),
        )
        .subcommand(
            Command::new("history").about("Return information about historical jobs").args(&[
                Arg::new("JOB_ID")
                    .value_name("JOB_ID")
                    .help("The job id to query (or `current` for the most recent job)"),
                Arg::new("verbose")
                    .action(ArgAction::SetTrue)
                    .short('v')
                    .long("verbose")
                    .help("Increase verbosity of api response."),
                Arg::new("filter").long("filter").value_name("filter").help(FILTER_ABOUT),
                Arg::new("json")
                    .action(ArgAction::SetTrue)
                    .short('j')
                    .long("json")
                    .help("Produce output in json format (default: false)"),
                Arg::new("project")
                    .short('p')
                    .long("project")
                    .value_name("project_name")
                    .help("Project name used to filter jobs"),
            ]),
        )
        .subcommand(
            Command::new("project")
                .about("Create, list, link and set thresholds for projects")
                .args(&[
                    Arg::new("json")
                        .action(ArgAction::SetTrue)
                        .short('j')
                        .long("json")
                        .help("Produce output in json format (default: false)"),
                    Arg::new("group")
                        .short('g')
                        .long("group")
                        .value_name("group_name")
                        .help("Group to list projects for"),
                ])
                .aliases(&["projects"])
                .subcommand(
                    Command::new("create").about("Create a new project").args(&[
                        Arg::new("name")
                            .value_name("name")
                            .help("Name of the project")
                            .required(true),
                        Arg::new("group")
                            .short('g')
                            .long("group")
                            .value_name("group_name")
                            .help("Group which will be the owner of the project"),
                    ]),
                )
                .subcommand(
                    Command::new("delete").about("Delete a project").aliases(&["rm"]).args(&[
                        Arg::new("name")
                            .value_name("name")
                            .help("Name of the project")
                            .required(true),
                        Arg::new("group")
                            .short('g')
                            .long("group")
                            .value_name("group_name")
                            .help("Group that owns the project"),
                    ]),
                )
                .subcommand(
                    Command::new("list").about("List all existing projects").args(&[
                        Arg::new("json")
                            .action(ArgAction::SetTrue)
                            .short('j')
                            .long("json")
                            .help("Produce output in json format (default: false)"),
                        Arg::new("group")
                            .short('g')
                            .long("group")
                            .value_name("group_name")
                            .help("Group to list projects for"),
                    ]),
                )
                .subcommand(
                    Command::new("link").about("Link a repository to a project").args(&[
                        Arg::new("name")
                            .value_name("name")
                            .help("Name of the project")
                            .required(true),
                        Arg::new("group")
                            .short('g')
                            .long("group")
                            .value_name("group_name")
                            .help("Group owning the project"),
                    ]),
                )
                .subcommand(
                    Command::new("set-thresholds")
                        .about("Interactively set risk domain thresholds for a project")
                        .args(&[
                            Arg::new("name")
                                .value_name("name")
                                .help("Name of the project")
                                .required(true),
                            Arg::new("group")
                                .short('g')
                                .long("group")
                                .value_name("group_name")
                                .help("Group owning the project"),
                        ]),
                ),
        )
        .subcommand(
            Command::new("package").about("Retrieve the details of a specific package").args(&[
                Arg::new("name").value_name("name").help("The name of the package.").required(true),
                Arg::new("version")
                    .action(ArgAction::SetTrue)
                    .value_name("version")
                    .help("The version of the package.")
                    .required(true),
                Arg::new("package-type")
                    .short('t')
                    .long("package-type")
                    .value_name("type")
<<<<<<< HEAD
                    .help(r#"The type of the package ("npm", "rubygems", "pypi", "maven", "nuget", "golang", "cargo")"#),
=======
                    .help(r#"The type of the package ("npm", "rubygems", "pypi", "maven", "nuget", "golang")"#),
>>>>>>> 76abaf26
                Arg::new("json")
                    .action(ArgAction::SetTrue)
                    .short('j')
                    .long("json")
                    .help("Produce output in json format (default: false)"),
                Arg::new("filter").long("filter").value_name("filter").help(FILTER_ABOUT),
            ]),
        )
        .subcommand(
            Command::new("auth")
                .about("Manage authentication, registration, and API keys")
                .subcommand(Command::new("register").about("Register a new account"))
                .subcommand(Command::new("login").about("Login to an existing account"))
                .subcommand(
                    Command::new("status").about("Return the current authentication status"),
                )
                .subcommand(
                    Command::new("token").about("Return the current authentication token").arg(
                        Arg::new("bearer")
                            .action(ArgAction::SetTrue)
                            .short('b')
                            .long("bearer")
                            .help("Output the short-lived bearer token for the Phylum API"),
                    ),
                ),
        )
        .subcommand(Command::new("ping").about("Ping the remote system to verify it is available"))
        .subcommand(
            Command::new("parse").about("Parse a lockfile").args(&[
                Arg::new("LOCKFILE")
                    .value_name("LOCKFILE")
                    .value_hint(ValueHint::FilePath)
                    .help("The package lock file to submit.")
                    .required(true),
                Arg::new("lockfile-type")
                    .short('t')
                    .long("lockfile-type")
                    .value_name("type")
                    .help("The type of the lock file (default: auto)")
                    .value_parser(PossibleValuesParser::new(parse::lockfile_types())),
            ]),
        )
        .subcommand(
            Command::new("analyze")
                .about("Submit a request for analysis to the processing system")
                .args(&[
                    Arg::new("LOCKFILE")
                        .value_name("LOCKFILE")
                        .value_hint(ValueHint::FilePath)
                        .help("The package lock file to submit.")
                        .required(true),
                    Arg::new("force").action(ArgAction::SetTrue).short('F').long("force").help(
                        "Force re-processing of packages (even if they already exist in the \
                         system)",
                    ),
                    Arg::new("label").short('l').value_name("label"),
                    Arg::new("verbose")
                        .action(ArgAction::SetTrue)
                        .short('v')
                        .long("verbose")
                        .help("Increase verbosity of api response."),
                    Arg::new("filter").long("filter").value_name("filter").help(FILTER_ABOUT),
                    Arg::new("json")
                        .action(ArgAction::SetTrue)
                        .short('j')
                        .long("json")
                        .help("Produce output in json format (default: false)"),
                    Arg::new("project")
                        .short('p')
                        .long("project")
                        .value_name("project_name")
                        .help("Specify a project to use for analysis"),
                    Arg::new("group")
                        .short('g')
                        .long("group")
                        .value_name("group_name")
                        .help("Specify a group to use for analysis")
                        .requires("project"),
                ]),
        )
        .subcommand(
            Command::new("batch")
                .hide(true)
                .about("Submits a batch of requests to the processing system")
                .args(&[
                    Arg::new("file")
                        .short('f')
                        .long("file")
                        .value_name("file")
                        .help(
                            "File (or piped stdin) containing the list of packages (format \
                             `<name>:<version>`)",
                        )
                        .value_hint(ValueHint::FilePath),
                    Arg::new("type")
                        .short('t')
                        .long("type")
                        .value_name("type")
<<<<<<< HEAD
                        .help(r#"Package type ("npm", "rubygems", "pypi", "maven", "nuget", "golang", "cargo")"#),
=======
                        .help(r#"Package type ("npm", "rubygems", "pypi", "maven", "nuget", "golang")"#),
>>>>>>> 76abaf26
                    Arg::new("force").action(ArgAction::SetTrue).short('F').long("force").help(
                        "Force re-processing of packages (even if they already exist in the \
                         system)",
                    ),
                    Arg::new("low-priority")
                        .action(ArgAction::SetTrue)
                        .short('L')
                        .long("low-priority"),
                    Arg::new("label").short('l').long("label"),
                    Arg::new("project")
                        .short('p')
                        .long("project")
                        .value_name("project_name")
                        .help("Project to use for analysis"),
                    Arg::new("group")
                        .short('g')
                        .long("group")
                        .value_name("group_name")
                        .help("Group to use for analysis")
                        .requires("project"),
                ]),
        )
        .subcommand(Command::new("version").about("Display application version"))
        .subcommand(
            Command::new("group")
                .about("Interact with user groups")
                .arg(
                    Arg::new("json")
                        .action(ArgAction::SetTrue)
                        .short('j')
                        .long("json")
                        .help("Produce group list in json format (default: false)"),
                )
                .subcommand(
                    Command::new("list").about("List all groups the user is a member of").arg(
                        Arg::new("json")
                            .action(ArgAction::SetTrue)
                            .short('j')
                            .long("json")
                            .help("Produce output in json format (default: false)"),
                    ),
                )
                .subcommand(
                    Command::new("create").about("Create a new group").arg(
                        Arg::new("group_name")
                            .value_name("group_name")
                            .help("Name for the new group")
                            .required(true),
                    ),
                ),
        )
        .subcommand(extensions::command());

    #[cfg(feature = "selfmanage")]
    {
        app = app.subcommand(
            Command::new("uninstall").about("Uninstall the Phylum CLI").arg(
                Arg::new("purge")
                    .action(ArgAction::SetTrue)
                    .short('p')
                    .long("purge")
                    .help("Remove all files, including configuration files (default: false)"),
            ),
        );
    }

    app
}

/// Check if a non-extension subcommand exists.
pub fn is_builtin_subcommand(name: &str) -> bool {
    add_subcommands(Command::new("phylum"))
        .get_subcommands()
        .map(Command::get_name)
        .any(|cmd_name| cmd_name == name)
}<|MERGE_RESOLUTION|>--- conflicted
+++ resolved
@@ -203,11 +203,7 @@
                     .short('t')
                     .long("package-type")
                     .value_name("type")
-<<<<<<< HEAD
                     .help(r#"The type of the package ("npm", "rubygems", "pypi", "maven", "nuget", "golang", "cargo")"#),
-=======
-                    .help(r#"The type of the package ("npm", "rubygems", "pypi", "maven", "nuget", "golang")"#),
->>>>>>> 76abaf26
                 Arg::new("json")
                     .action(ArgAction::SetTrue)
                     .short('j')
@@ -306,11 +302,7 @@
                         .short('t')
                         .long("type")
                         .value_name("type")
-<<<<<<< HEAD
                         .help(r#"Package type ("npm", "rubygems", "pypi", "maven", "nuget", "golang", "cargo")"#),
-=======
-                        .help(r#"Package type ("npm", "rubygems", "pypi", "maven", "nuget", "golang")"#),
->>>>>>> 76abaf26
                     Arg::new("force").action(ArgAction::SetTrue).short('F').long("force").help(
                         "Force re-processing of packages (even if they already exist in the \
                          system)",
