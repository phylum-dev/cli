--- conflicted
+++ resolved
@@ -29,13 +29,8 @@
 # Analyze a Poetry lockfile and return the results to the 'sample' project
 $ phylum analyze -p sample poetry.lock
 
-<<<<<<< HEAD
 # Analyze a NuGet lockfile using the 'sample' project and 'sGroup' group
-$ phylum analyze -p sample -g sGroup app.csproj
-=======
-# Analyze a NuGet lock file using the 'sample' project and 'sGroup' group
 $ phylum analyze -p sample -g sGroup packages.lock.json
->>>>>>> dc8498e4
 
 # Analyze a RubyGems lockfile and return a verbose response with only critical malware
 $ phylum analyze --verbose --filter=crit,mal Gemfile.lock
